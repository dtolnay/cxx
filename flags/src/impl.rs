#[allow(unused_assignments, unused_mut, unused_variables)]
pub const STD: &str = {
    let mut flag = "c++11";

    #[cfg(feature = "c++14")]
    (flag = "c++14");

    #[cfg(feature = "c++17")]
<<<<<<< HEAD
    (flags = ["-std=c++17", "/std:c++17"]);
    // TODO if I add a feature for the enum add here /Zc:__cplusplus for windows.
=======
    (flag = "c++17");
>>>>>>> 07a05690

    #[cfg(feature = "c++20")]
    (flag = "c++20");

    flag
};<|MERGE_RESOLUTION|>--- conflicted
+++ resolved
@@ -6,12 +6,7 @@
     (flag = "c++14");
 
     #[cfg(feature = "c++17")]
-<<<<<<< HEAD
-    (flags = ["-std=c++17", "/std:c++17"]);
-    // TODO if I add a feature for the enum add here /Zc:__cplusplus for windows.
-=======
     (flag = "c++17");
->>>>>>> 07a05690
 
     #[cfg(feature = "c++20")]
     (flag = "c++20");
