use crate::generics::to_underscore_lifetimes;
use crate::tokens::{ReceiverType, ReceiverTypeSelf};
use crate::type_id::Crate;
use crate::{derive, generics};
use proc_macro2::{Ident, Span, TokenStream};
use quote::{format_ident, quote, quote_spanned, ToTokens};
use std::mem;
use syn::spanned::Spanned;
use syn::{parse_quote, punctuated, Generics, Lifetime, Result, Token};
use syntax::atom::Atom::*;
use syntax::attrs::{self, OtherAttrs};
use syntax::cfg::CfgExpr;
use syntax::file::Module;
use syntax::instantiate::{ImplKey, NamedImplKey};
use syntax::qualified::QualifiedName;
use syntax::report::Errors;
use syntax::symbol::Symbol;
use syntax::{
    self, check, mangle, Api, Doc, Enum, ExternFn, ExternType, Impl, Lifetimes, Pair, Signature,
    Struct, Trait, Type, TypeAlias, Types,
};

pub(crate) fn bridge(mut ffi: Module) -> Result<TokenStream> {
    let ref mut errors = Errors::new();

    let mut cfg = CfgExpr::Unconditional;
    let mut doc = Doc::new();
    let attrs = attrs::parse(
        errors,
        mem::take(&mut ffi.attrs),
        attrs::Parser {
            cfg: Some(&mut cfg),
            doc: Some(&mut doc),
            ..Default::default()
        },
    );

    let content = mem::take(&mut ffi.content);
    let trusted = ffi.unsafety.is_some();
    let namespace = &ffi.namespace;
    let ref mut apis = syntax::parse_items(errors, content, trusted, namespace);
    #[cfg(feature = "experimental-enum-variants-from-header")]
    crate::load::load(errors, apis);
    let ref types = Types::collect(errors, apis);
    errors.propagate()?;

    let generator = check::Generator::Macro;
    check::typecheck(errors, apis, types, generator);
    errors.propagate()?;

    Ok(expand(ffi, doc, attrs, apis, types))
}

fn expand(ffi: Module, doc: Doc, attrs: OtherAttrs, apis: &[Api], types: &Types) -> TokenStream {
    let mut expanded = TokenStream::new();
    let mut hidden = TokenStream::new();
    let mut forbid = TokenStream::new();

    for api in apis {
        if let Api::RustType(ety) = api {
            expanded.extend(expand_rust_type_import(ety));
            hidden.extend(expand_rust_type_assert_unpin(ety, types));
        }
    }

    for api in apis {
        match api {
            Api::Include(_) | Api::Impl(_) => {}
            Api::Struct(strct) => {
                expanded.extend(expand_struct(strct));
                hidden.extend(expand_struct_operators(strct));
                forbid.extend(expand_struct_forbid_drop(strct));
            }
            Api::Enum(enm) => expanded.extend(expand_enum(enm)),
            Api::CxxType(ety) => {
                let ident = &ety.name.rust;
                if !types.structs.contains_key(ident) && !types.enums.contains_key(ident) {
                    expanded.extend(expand_cxx_type(ety));
                    hidden.extend(expand_cxx_type_assert_pinned(ety, types));
                }
            }
            Api::CxxFunction(efn) => {
                if efn.asyncness.is_some() {
                    // todo!("expand_cxx_function_shim\n{}", expand_cxx_function_shim(efn, types).to_string());
                }
                expanded.extend(expand_cxx_function_shim(efn, types));
            }
            Api::RustType(ety) => {
                expanded.extend(expand_rust_type_impl(ety));
                hidden.extend(expand_rust_type_layout(ety, types));
            }
<<<<<<< HEAD
            Api::RustFunction(efn) => {
                if efn.asyncness.is_some() {
                    // todo!("expand_rust_function_shim\n{}", expand_rust_function_shim(efn, types).to_string());
                }
                hidden.extend(expand_rust_function_shim(efn, types));
            }
            Api::TypeAlias(alias) => {
                expanded.extend(expand_type_alias(alias));
                hidden.extend(expand_type_alias_verify(alias, types));
            }
=======
            Api::RustFunction(efn) => hidden.extend(expand_rust_function_shim(efn, types)),
            Api::TypeAlias(alias) => match alias.lang {
                syntax::Lang::Cxx => {
                    expanded.extend(expand_type_alias(alias));
                    hidden.extend(expand_type_alias_verify(alias, types));
                }
                syntax::Lang::Rust => {
                    expanded.extend(expand_type_alias_rust(alias));
                    hidden.extend(expand_type_alias_verify_rust(alias));
                }
            },
>>>>>>> 5ffc29ab
        }
    }

    for (impl_key, &explicit_impl) in &types.impls {
        match *impl_key {
            ImplKey::RustBox(ident) => {
                hidden.extend(expand_rust_box(ident, types, explicit_impl));
            }
            ImplKey::RustVec(ident) => {
                hidden.extend(expand_rust_vec(ident, types, explicit_impl));
            }
            ImplKey::UniquePtr(ident) => {
                expanded.extend(expand_unique_ptr(ident, types, explicit_impl));
            }
            ImplKey::SharedPtr(ident) => {
                expanded.extend(expand_shared_ptr(ident, types, explicit_impl));
            }
            ImplKey::WeakPtr(ident) => {
                expanded.extend(expand_weak_ptr(ident, types, explicit_impl));
            }
            ImplKey::CxxVector(ident) => {
                expanded.extend(expand_cxx_vector(ident, explicit_impl, types));
            }
            // We do not need to generate code on the rust side for [`kj_rs::Own`]
            ImplKey::Own(_) => (),
        }
    }

    if !forbid.is_empty() {
        hidden.extend(expand_forbid(forbid));
    }

    // Work around https://github.com/rust-lang/rust/issues/67851.
    if !hidden.is_empty() {
        expanded.extend(quote! {
            #[doc(hidden)]
            const _: () = {
                #hidden
            };
        });
    }

    let vis = &ffi.vis;
    let mod_token = &ffi.mod_token;
    let ident = &ffi.ident;
    let span = ffi.brace_token.span;
    let expanded = quote_spanned!(span=> {#expanded});

    quote! {
        #doc
        #attrs
        #[deny(improper_ctypes, improper_ctypes_definitions)]
        #[allow(clippy::unknown_clippy_lints)]
        #[allow(
            non_camel_case_types,
            non_snake_case,
            clippy::extra_unused_type_parameters,
            clippy::items_after_statements,
            clippy::no_effect_underscore_binding,
            clippy::ptr_as_ptr,
            clippy::ref_as_ptr,
            clippy::upper_case_acronyms,
            clippy::use_self,
        )]
        #vis #mod_token #ident #expanded
    }
}

fn expand_struct(strct: &Struct) -> TokenStream {
    let ident = &strct.name.rust;
    let doc = &strct.doc;
    let attrs = &strct.attrs;
    let generics = &strct.generics;
    let type_id = type_id(&strct.name);
    let fields = strct.fields.iter().map(|field| {
        let doc = &field.doc;
        let attrs = &field.attrs;
        // This span on the pub makes "private type in public interface" errors
        // appear in the right place.
        let vis = field.visibility;
        quote!(#doc #attrs #vis #field)
    });
    let mut derives = None;
    let derived_traits = derive::expand_struct(strct, &mut derives);

    let span = ident.span();
    let visibility = strct.visibility;
    let struct_token = strct.struct_token;
    let struct_def = quote_spanned! {span=>
        #visibility #struct_token #ident #generics {
            #(#fields,)*
        }
    };

    quote! {
        #doc
        #derives
        #attrs
        #[repr(C)]
        #struct_def

        #[automatically_derived]
        unsafe impl #generics ::cxx::ExternType for #ident #generics {
            #[allow(unused_attributes)] // incorrect lint
            #[doc(hidden)]
            type Id = #type_id;
            type Kind = ::cxx::kind::Trivial;
        }

        #derived_traits
    }
}

fn expand_struct_operators(strct: &Struct) -> TokenStream {
    let ident = &strct.name.rust;
    let generics = &strct.generics;
    let mut operators = TokenStream::new();

    for derive in &strct.derives {
        let span = derive.span;
        match derive.what {
            Trait::PartialEq => {
                let link_name = mangle::operator(&strct.name, "eq");
                let local_name = format_ident!("__operator_eq_{}", strct.name.rust);
                let prevent_unwind_label = format!("::{} as PartialEq>::eq", strct.name.rust);
                operators.extend(quote_spanned! {span=>
                    #[doc(hidden)]
                    #[#UnsafeAttr(#ExportNameAttr = #link_name)]
                    extern "C" fn #local_name #generics(lhs: &#ident #generics, rhs: &#ident #generics) -> bool {
                        let __fn = concat!("<", module_path!(), #prevent_unwind_label);
                        ::cxx::private::prevent_unwind(__fn, || *lhs == *rhs)
                    }
                });

                if !derive::contains(&strct.derives, Trait::Eq) {
                    let link_name = mangle::operator(&strct.name, "ne");
                    let local_name = format_ident!("__operator_ne_{}", strct.name.rust);
                    let prevent_unwind_label = format!("::{} as PartialEq>::ne", strct.name.rust);
                    operators.extend(quote_spanned! {span=>
                        #[doc(hidden)]
                        #[#UnsafeAttr(#ExportNameAttr = #link_name)]
                        extern "C" fn #local_name #generics(lhs: &#ident #generics, rhs: &#ident #generics) -> bool {
                            let __fn = concat!("<", module_path!(), #prevent_unwind_label);
                            ::cxx::private::prevent_unwind(__fn, || *lhs != *rhs)
                        }
                    });
                }
            }
            Trait::PartialOrd => {
                let link_name = mangle::operator(&strct.name, "lt");
                let local_name = format_ident!("__operator_lt_{}", strct.name.rust);
                let prevent_unwind_label = format!("::{} as PartialOrd>::lt", strct.name.rust);
                operators.extend(quote_spanned! {span=>
                    #[doc(hidden)]
                    #[#UnsafeAttr(#ExportNameAttr = #link_name)]
                    extern "C" fn #local_name #generics(lhs: &#ident #generics, rhs: &#ident #generics) -> bool {
                        let __fn = concat!("<", module_path!(), #prevent_unwind_label);
                        ::cxx::private::prevent_unwind(__fn, || *lhs < *rhs)
                    }
                });

                let link_name = mangle::operator(&strct.name, "le");
                let local_name = format_ident!("__operator_le_{}", strct.name.rust);
                let prevent_unwind_label = format!("::{} as PartialOrd>::le", strct.name.rust);
                operators.extend(quote_spanned! {span=>
                    #[doc(hidden)]
                    #[#UnsafeAttr(#ExportNameAttr = #link_name)]
                    extern "C" fn #local_name #generics(lhs: &#ident #generics, rhs: &#ident #generics) -> bool {
                        let __fn = concat!("<", module_path!(), #prevent_unwind_label);
                        ::cxx::private::prevent_unwind(__fn, || *lhs <= *rhs)
                    }
                });

                if !derive::contains(&strct.derives, Trait::Ord) {
                    let link_name = mangle::operator(&strct.name, "gt");
                    let local_name = format_ident!("__operator_gt_{}", strct.name.rust);
                    let prevent_unwind_label = format!("::{} as PartialOrd>::gt", strct.name.rust);
                    operators.extend(quote_spanned! {span=>
                        #[doc(hidden)]
                        #[#UnsafeAttr(#ExportNameAttr = #link_name)]
                        extern "C" fn #local_name #generics(lhs: &#ident #generics, rhs: &#ident #generics) -> bool {
                            let __fn = concat!("<", module_path!(), #prevent_unwind_label);
                            ::cxx::private::prevent_unwind(__fn, || *lhs > *rhs)
                        }
                    });

                    let link_name = mangle::operator(&strct.name, "ge");
                    let local_name = format_ident!("__operator_ge_{}", strct.name.rust);
                    let prevent_unwind_label = format!("::{} as PartialOrd>::ge", strct.name.rust);
                    operators.extend(quote_spanned! {span=>
                        #[doc(hidden)]
                        #[#UnsafeAttr(#ExportNameAttr = #link_name)]
                        extern "C" fn #local_name #generics(lhs: &#ident #generics, rhs: &#ident #generics) -> bool {
                            let __fn = concat!("<", module_path!(), #prevent_unwind_label);
                            ::cxx::private::prevent_unwind(__fn, || *lhs >= *rhs)
                        }
                    });
                }
            }
            Trait::Hash => {
                let link_name = mangle::operator(&strct.name, "hash");
                let local_name = format_ident!("__operator_hash_{}", strct.name.rust);
                let prevent_unwind_label = format!("::{} as Hash>::hash", strct.name.rust);
                operators.extend(quote_spanned! {span=>
                    #[doc(hidden)]
                    #[#UnsafeAttr(#ExportNameAttr = #link_name)]
                    #[allow(clippy::cast_possible_truncation)]
                    extern "C" fn #local_name #generics(this: &#ident #generics) -> usize {
                        let __fn = concat!("<", module_path!(), #prevent_unwind_label);
                        ::cxx::private::prevent_unwind(__fn, || ::cxx::private::hash(this))
                    }
                });
            }
            _ => {}
        }
    }

    operators
}

fn expand_struct_forbid_drop(strct: &Struct) -> TokenStream {
    let ident = &strct.name.rust;
    let generics = &strct.generics;
    let span = ident.span();
    let impl_token = Token![impl](strct.visibility.span);

    quote_spanned! {span=>
        #[automatically_derived]
        #impl_token #generics self::Drop for super::#ident #generics {}
    }
}

fn expand_enum(enm: &Enum) -> TokenStream {
    let ident = &enm.name.rust;
    let doc = &enm.doc;
    let attrs = &enm.attrs;
    let repr = &enm.repr;
    let type_id = type_id(&enm.name);
    let variants = enm.variants.iter().map(|variant| {
        let doc = &variant.doc;
        let attrs = &variant.attrs;
        let variant_ident = &variant.name.rust;
        let discriminant = &variant.discriminant;
        let span = variant_ident.span();
        Some(quote_spanned! {span=>
            #doc
            #attrs
            #[allow(dead_code)]
            pub const #variant_ident: Self = #ident { repr: #discriminant };
        })
    });
    let mut derives = None;
    let derived_traits = derive::expand_enum(enm, &mut derives);

    let span = ident.span();
    let visibility = enm.visibility;
    let struct_token = Token![struct](enm.enum_token.span);
    let enum_repr = quote! {
        #[allow(missing_docs)]
        pub repr: #repr,
    };
    let enum_def = quote_spanned! {span=>
        #visibility #struct_token #ident {
            #enum_repr
        }
    };

    quote! {
        #doc
        #derives
        #attrs
        #[repr(transparent)]
        #enum_def

        #[automatically_derived]
        #[allow(non_upper_case_globals)]
        impl #ident {
            #(#variants)*
        }

        #[automatically_derived]
        unsafe impl ::cxx::ExternType for #ident {
            #[allow(unused_attributes)] // incorrect lint
            #[doc(hidden)]
            type Id = #type_id;
            type Kind = ::cxx::kind::Trivial;
        }

        #derived_traits
    }
}

fn expand_cxx_type(ety: &ExternType) -> TokenStream {
    let ident = &ety.name.rust;
    let doc = &ety.doc;
    let attrs = &ety.attrs;
    let generics = &ety.generics;
    let type_id = type_id(&ety.name);

    let lifetime_fields = ety.generics.lifetimes.iter().map(|lifetime| {
        let field = format_ident!("_lifetime_{}", lifetime.ident);
        quote!(#field: ::cxx::core::marker::PhantomData<&#lifetime ()>)
    });
    let repr_fields = quote! {
        _private: ::cxx::private::Opaque,
        #(#lifetime_fields,)*
    };

    let span = ident.span();
    let visibility = &ety.visibility;
    let struct_token = Token![struct](ety.type_token.span);
    let extern_type_def = quote_spanned! {span=>
        #visibility #struct_token #ident #generics {
            #repr_fields
        }
    };

    quote! {
        #doc
        #attrs
        #[repr(C)]
        #extern_type_def

        #[automatically_derived]
        unsafe impl #generics ::cxx::ExternType for #ident #generics {
            #[allow(unused_attributes)] // incorrect lint
            #[doc(hidden)]
            type Id = #type_id;
            type Kind = ::cxx::kind::Opaque;
        }
    }
}

fn expand_cxx_type_assert_pinned(ety: &ExternType, types: &Types) -> TokenStream {
    let ident = &ety.name.rust;
    let infer = Token![_](ident.span());

    let resolve = types.resolve(ident);
    let lifetimes = to_underscore_lifetimes(resolve.generics);

    quote! {
        let _: fn() = {
            // Derived from https://github.com/nvzqz/static-assertions-rs.
            trait __AmbiguousIfImpl<A> {
                fn infer() {}
            }

            #[automatically_derived]
            impl<T> __AmbiguousIfImpl<()> for T
            where
                T: ?::cxx::core::marker::Sized
            {}

            #[allow(dead_code)]
            struct __Invalid;

            #[automatically_derived]
            impl<T> __AmbiguousIfImpl<__Invalid> for T
            where
                T: ?::cxx::core::marker::Sized + ::cxx::core::marker::Unpin,
            {}

            // If there is only one specialized trait impl, type inference with
            // `_` can be resolved and this can compile. Fails to compile if
            // user has added a manual Unpin impl for their opaque C++ type as
            // then `__AmbiguousIfImpl<__Invalid>` also exists.
            <#ident #lifetimes as __AmbiguousIfImpl<#infer>>::infer
        };
    }
}

fn expand_cxx_function_decl(efn: &ExternFn, types: &Types) -> TokenStream {
    let generics = &efn.generics;
    let receiver = efn.receiver.iter().map(|receiver| {
        let receiver_type = ReceiverType(receiver);
        quote!(_: #receiver_type)
    });
    let args = efn.args.iter().map(|arg| {
        let var = &arg.name.rust;
        let colon = arg.colon_token;
        let ty = expand_extern_type(&arg.ty, types, true);
        if arg.ty == RustString {
            quote!(#var #colon *const #ty)
        } else if let Type::RustVec(_) = arg.ty {
            quote!(#var #colon *const #ty)
        } else if let Type::Fn(_) = arg.ty {
            quote!(#var #colon ::cxx::private::FatFunction)
        } else if types.needs_indirect_abi(&arg.ty) {
            quote!(#var #colon *mut #ty)
        } else {
            quote!(#var #colon #ty)
        }
    });
    let all_args = receiver.chain(args);
    let ret = if efn.throws {
        quote!(-> ::cxx::private::Result)
    } else {
        expand_extern_return_type(&efn.ret, types, true)
    };
    let mut outparam = None;
    if indirect_return(efn, types) {
        let ret = expand_extern_type(efn.ret.as_ref().unwrap(), types, true);
        outparam = Some(quote!(__return: *mut #ret));
    }
    let link_name = mangle::extern_fn(efn, types);
    let local_name = format_ident!("__{}", efn.name.rust);
    quote! {
        #[link_name = #link_name]
        fn #local_name #generics(#(#all_args,)* #outparam) #ret;
    }
}

fn expand_cxx_function_shim(efn: &ExternFn, types: &Types) -> TokenStream {
    let doc = &efn.doc;
    let attrs = &efn.attrs;
    let decl = expand_cxx_function_decl(efn, types);
    let receiver = efn.receiver.iter().map(|receiver| {
        let var = receiver.var;
        if receiver.pinned {
            let colon = receiver.colon_token;
            let ty = ReceiverTypeSelf(receiver);
            quote!(#var #colon #ty)
        } else {
            let ampersand = receiver.ampersand;
            let lifetime = &receiver.lifetime;
            let mutability = receiver.mutability;
            quote!(#ampersand #lifetime #mutability #var)
        }
    });
    let args = efn.args.iter().map(|arg| quote!(#arg));
    let all_args = receiver.chain(args);
    let ret = if efn.throws {
        let ok = match &efn.ret {
            Some(ret) => quote!(#ret),
            None => quote!(()),
        };
        quote!(-> ::cxx::core::result::Result<#ok, ::cxx::Exception>)
    } else {
        expand_return_type(&efn.ret)
    };
    let indirect_return = indirect_return(efn, types);
    let receiver_var = efn
        .receiver
        .iter()
        .map(|receiver| receiver.var.to_token_stream());
    let arg_vars = efn.args.iter().map(|arg| {
        let var = &arg.name.rust;
        let span = var.span();
        match &arg.ty {
            Type::Ident(ident) if ident.rust == RustString => {
                quote_spanned!(span=> #var.as_mut_ptr() as *const ::cxx::private::RustString)
            }
            Type::RustBox(ty) => {
                if types.is_considered_improper_ctype(&ty.inner) {
                    quote_spanned!(span=> ::cxx::alloc::boxed::Box::into_raw(#var).cast())
                } else {
                    quote_spanned!(span=> ::cxx::alloc::boxed::Box::into_raw(#var))
                }
            }
            Type::UniquePtr(ty) => {
                if types.is_considered_improper_ctype(&ty.inner) {
                    quote_spanned!(span=> ::cxx::UniquePtr::into_raw(#var).cast())
                } else {
                    quote_spanned!(span=> ::cxx::UniquePtr::into_raw(#var))
                }
            }
            Type::RustVec(_) => quote_spanned!(span=> #var.as_mut_ptr() as *const ::cxx::private::RustVec<_>),
            Type::Ref(ty) => match &ty.inner {
                Type::Ident(ident) if ident.rust == RustString => match ty.mutable {
                    false => quote_spanned!(span=> ::cxx::private::RustString::from_ref(#var)),
                    true => quote_spanned!(span=> ::cxx::private::RustString::from_mut(#var)),
                },
                Type::RustVec(vec) if vec.inner == RustString => match ty.mutable {
                    false => quote_spanned!(span=> ::cxx::private::RustVec::from_ref_vec_string(#var)),
                    true => quote_spanned!(span=> ::cxx::private::RustVec::from_mut_vec_string(#var)),
                },
                Type::RustVec(_) => match ty.mutable {
                    false => quote_spanned!(span=> ::cxx::private::RustVec::from_ref(#var)),
                    true => quote_spanned!(span=> ::cxx::private::RustVec::from_mut(#var)),
                },
                inner if types.is_considered_improper_ctype(inner) => {
                    let var = match ty.pinned {
                        false => quote!(#var),
                        true => quote_spanned!(span=> ::cxx::core::pin::Pin::into_inner_unchecked(#var)),
                    };
                    match ty.mutable {
                        false => {
                            quote_spanned!(span=> #var as *const #inner as *const ::cxx::core::ffi::c_void)
                        }
                        true => quote_spanned!(span=> #var as *mut #inner as *mut ::cxx::core::ffi::c_void),
                    }
                }
                _ => quote!(#var),
            },
            Type::Ptr(ty) => {
                if types.is_considered_improper_ctype(&ty.inner) {
                    quote_spanned!(span=> #var.cast())
                } else {
                    quote!(#var)
                }
            }
            Type::Str(_) => quote_spanned!(span=> ::cxx::private::RustStr::from(#var)),
            Type::SliceRef(ty) => match ty.mutable {
                false => quote_spanned!(span=> ::cxx::private::RustSlice::from_ref(#var)),
                true => quote_spanned!(span=> ::cxx::private::RustSlice::from_mut(#var)),
            },
            ty if types.needs_indirect_abi(ty) => quote_spanned!(span=> #var.as_mut_ptr()),
            _ => quote!(#var),
        }
    });
    let vars = receiver_var.chain(arg_vars);
    let trampolines = efn
        .args
        .iter()
        .filter_map(|arg| {
            if let Type::Fn(f) = &arg.ty {
                let var = &arg.name;
                Some(expand_function_pointer_trampoline(efn, var, f, types))
            } else {
                None
            }
        })
        .collect::<TokenStream>();
    let mut setup = efn
        .args
        .iter()
        .filter(|arg| types.needs_indirect_abi(&arg.ty))
        .map(|arg| {
            let var = &arg.name.rust;
            let span = var.span();
            // These are arguments for which C++ has taken ownership of the data
            // behind the mut reference it received.
            quote_spanned! {span=>
                let mut #var = ::cxx::core::mem::MaybeUninit::new(#var);
            }
        })
        .collect::<TokenStream>();
    let local_name = format_ident!("__{}", efn.name.rust);
    let span = efn.semi_token.span;
    let call = if indirect_return {
        let ret = expand_extern_type(efn.ret.as_ref().unwrap(), types, true);
        setup.extend(quote_spanned! {span=>
            let mut __return = ::cxx::core::mem::MaybeUninit::<#ret>::uninit();
        });
        setup.extend(if efn.throws {
            quote_spanned! {span=>
                #local_name(#(#vars,)* __return.as_mut_ptr()).exception()?;
            }
        } else {
            quote_spanned! {span=>
                #local_name(#(#vars,)* __return.as_mut_ptr());
            }
        });
        quote_spanned!(span=> __return.assume_init())
    } else if efn.throws {
        quote_spanned! {span=>
            #local_name(#(#vars),*).exception()
        }
    } else {
        quote_spanned! {span=>
            #local_name(#(#vars),*)
        }
    };
    let mut expr;
    if efn.throws && efn.sig.ret.is_none() {
        expr = call;
    } else {
        expr = match &efn.ret {
            None => call,
            Some(ret) => match ret {
                Type::Ident(ident) if ident.rust == RustString => {
                    quote_spanned!(span=> #call.into_string())
                }
                Type::RustBox(ty) => {
                    if types.is_considered_improper_ctype(&ty.inner) {
                        quote_spanned!(span=> ::cxx::alloc::boxed::Box::from_raw(#call.cast()))
                    } else {
                        quote_spanned!(span=> ::cxx::alloc::boxed::Box::from_raw(#call))
                    }
                }
                Type::RustVec(vec) => {
                    if vec.inner == RustString {
                        quote_spanned!(span=> #call.into_vec_string())
                    } else {
                        quote_spanned!(span=> #call.into_vec())
                    }
                }
                Type::UniquePtr(ty) => {
                    if types.is_considered_improper_ctype(&ty.inner) {
                        quote_spanned!(span=> ::cxx::UniquePtr::from_raw(#call.cast()))
                    } else {
                        quote_spanned!(span=> ::cxx::UniquePtr::from_raw(#call))
                    }
                }
                Type::Ref(ty) => match &ty.inner {
                    Type::Ident(ident) if ident.rust == RustString => match ty.mutable {
                        false => quote_spanned!(span=> #call.as_string()),
                        true => quote_spanned!(span=> #call.as_mut_string()),
                    },
                    Type::RustVec(vec) if vec.inner == RustString => match ty.mutable {
                        false => quote_spanned!(span=> #call.as_vec_string()),
                        true => quote_spanned!(span=> #call.as_mut_vec_string()),
                    },
                    Type::RustVec(_) => match ty.mutable {
                        false => quote_spanned!(span=> #call.as_vec()),
                        true => quote_spanned!(span=> #call.as_mut_vec()),
                    },
                    inner if types.is_considered_improper_ctype(inner) => {
                        let mutability = ty.mutability;
                        let deref_mut = quote_spanned!(span=> &#mutability *#call.cast());
                        match ty.pinned {
                            false => deref_mut,
                            true => {
                                quote_spanned!(span=> ::cxx::core::pin::Pin::new_unchecked(#deref_mut))
                            }
                        }
                    }
                    _ => call,
                },
                Type::Ptr(ty) => {
                    if types.is_considered_improper_ctype(&ty.inner) {
                        quote_spanned!(span=> #call.cast())
                    } else {
                        call
                    }
                }
                Type::Str(_) => quote_spanned!(span=> #call.as_str()),
                Type::SliceRef(slice) => {
                    let inner = &slice.inner;
                    match slice.mutable {
                        false => quote_spanned!(span=> #call.as_slice::<#inner>()),
                        true => quote_spanned!(span=> #call.as_mut_slice::<#inner>()),
                    }
                }
                Type::Own(_) => quote_spanned! {span=>
                    let __temp = #call;
                    assert!(!__temp.as_ptr().is_null(), "Returning a Null kj::Own to Rust is not valid");
                    __temp
                },
                Type::Future(_) => {
                    quote_spanned!(span=> ::kj_rs::new_callbacks_promise_future(#call))
                }
                _ => call,
            },
        };
        if efn.throws {
            expr = quote_spanned!(span=> ::cxx::core::result::Result::Ok(#expr));
        }
    }
    let dispatch = quote_spanned!(span=> unsafe { #setup #expr });
    let visibility = efn.visibility;
    let unsafety = &efn.sig.unsafety;
    let fn_token = efn.sig.fn_token;
    let ident = &efn.name.rust;
    let generics = &efn.generics;
    let arg_list = quote_spanned!(efn.sig.paren_token.span=> (#(#all_args,)*));
    let fn_body = quote_spanned!(span=> {
        #UnsafeExtern extern "C" {
            #decl
        }
        #trampolines
        #dispatch
    });
    match &efn.receiver {
        None => {
            quote! {
                #doc
                #attrs
                #visibility #unsafety #fn_token #ident #generics #arg_list #ret #fn_body
            }
        }
        Some(receiver) => {
            let elided_generics;
            let receiver_ident = &receiver.ty.rust;
            let resolve = types.resolve(&receiver.ty);
            let receiver_generics = if receiver.ty.generics.lt_token.is_some() {
                &receiver.ty.generics
            } else {
                elided_generics = Lifetimes {
                    lt_token: resolve.generics.lt_token,
                    lifetimes: resolve
                        .generics
                        .lifetimes
                        .pairs()
                        .map(|pair| {
                            let lifetime = Lifetime::new("'_", pair.value().apostrophe);
                            let punct = pair.punct().map(|&&comma| comma);
                            punctuated::Pair::new(lifetime, punct)
                        })
                        .collect(),
                    gt_token: resolve.generics.gt_token,
                };
                &elided_generics
            };
            quote_spanned! {ident.span()=>
                #[automatically_derived]
                impl #generics #receiver_ident #receiver_generics {
                    #doc
                    #attrs
                    #visibility #unsafety #fn_token #ident #arg_list #ret #fn_body
                }
            }
        }
    }
}

fn expand_function_pointer_trampoline(
    efn: &ExternFn,
    var: &Pair,
    sig: &Signature,
    types: &Types,
) -> TokenStream {
    let c_trampoline = mangle::c_trampoline(efn, var, types);
    let r_trampoline = mangle::r_trampoline(efn, var, types);
    let local_name = parse_quote!(__);
    let prevent_unwind_label = format!("::{}::{}", efn.name.rust, var.rust);
    let body_span = efn.semi_token.span;
    let shim = expand_rust_function_shim_impl(
        sig,
        types,
        &r_trampoline,
        local_name,
        prevent_unwind_label,
        None,
        Some(&efn.generics),
        &efn.attrs,
        body_span,
    );
    let var = &var.rust;

    quote! {
        let #var = ::cxx::private::FatFunction {
            trampoline: {
                #UnsafeExtern extern "C" {
                    #[link_name = #c_trampoline]
                    fn trampoline();
                }
                #shim
                trampoline as usize as *const ::cxx::core::ffi::c_void
            },
            ptr: #var as usize as *const ::cxx::core::ffi::c_void,
        };
    }
}

fn expand_rust_type_import(ety: &ExternType) -> TokenStream {
    let ident = &ety.name.rust;
    let span = ident.span();

    quote_spanned! {span=>
        use super::#ident;
    }
}

fn expand_rust_type_impl(ety: &ExternType) -> TokenStream {
    let ident = &ety.name.rust;
    let generics = &ety.generics;
    let span = ident.span();
    let unsafe_impl = quote_spanned!(ety.type_token.span=> unsafe impl);

    let mut impls = quote_spanned! {span=>
        #[automatically_derived]
        #[doc(hidden)]
        #unsafe_impl #generics ::cxx::private::RustType for #ident #generics {}
    };

    for derive in &ety.derives {
        if derive.what == Trait::ExternType {
            let type_id = type_id(&ety.name);
            let span = derive.span;
            impls.extend(quote_spanned! {span=>
                #[automatically_derived]
                unsafe impl #generics ::cxx::ExternType for #ident #generics {
                    #[allow(unused_attributes)] // incorrect lint
                    #[doc(hidden)]
                    type Id = #type_id;
                    type Kind = ::cxx::kind::Opaque;
                }
            });
        }
    }

    impls
}

fn expand_rust_type_assert_unpin(ety: &ExternType, types: &Types) -> TokenStream {
    let ident = &ety.name.rust;
    let begin_span = Token![::](ety.type_token.span);
    let unpin = quote_spanned! {ety.semi_token.span=>
        #begin_span cxx::core::marker::Unpin
    };

    let resolve = types.resolve(ident);
    let lifetimes = to_underscore_lifetimes(resolve.generics);

    quote_spanned! {ident.span()=>
        let _ = {
            fn __AssertUnpin<T: ?::cxx::core::marker::Sized + #unpin>() {}
            __AssertUnpin::<#ident #lifetimes>
        };
    }
}

fn expand_rust_type_layout(ety: &ExternType, types: &Types) -> TokenStream {
    // Rustc will render as follows if not sized:
    //
    //     type TheirType;
    //     -----^^^^^^^^^-
    //     |    |
    //     |    doesn't have a size known at compile-time
    //     required by this bound in `__AssertSized`

    let ident = &ety.name.rust;
    let begin_span = Token![::](ety.type_token.span);
    let sized = quote_spanned! {ety.semi_token.span=>
        #begin_span cxx::core::marker::Sized
    };

    let link_sizeof = mangle::operator(&ety.name, "sizeof");
    let link_alignof = mangle::operator(&ety.name, "alignof");

    let local_sizeof = format_ident!("__sizeof_{}", ety.name.rust);
    let local_alignof = format_ident!("__alignof_{}", ety.name.rust);

    let resolve = types.resolve(ident);
    let lifetimes = to_underscore_lifetimes(resolve.generics);

    quote_spanned! {ident.span()=>
        {
            #[doc(hidden)]
            #[allow(clippy::needless_maybe_sized)]
            fn __AssertSized<T: ?#sized + #sized>() -> ::cxx::core::alloc::Layout {
                ::cxx::core::alloc::Layout::new::<T>()
            }
            #[doc(hidden)]
            #[#UnsafeAttr(#ExportNameAttr = #link_sizeof)]
            extern "C" fn #local_sizeof() -> usize {
                __AssertSized::<#ident #lifetimes>().size()
            }
            #[doc(hidden)]
            #[#UnsafeAttr(#ExportNameAttr = #link_alignof)]
            extern "C" fn #local_alignof() -> usize {
                __AssertSized::<#ident #lifetimes>().align()
            }
        }
    }
}

fn expand_forbid(impls: TokenStream) -> TokenStream {
    quote! {
        mod forbid {
            pub trait Drop {}
            #[automatically_derived]
            #[allow(drop_bounds)]
            impl<T: ?::cxx::core::marker::Sized + ::cxx::core::ops::Drop> self::Drop for T {}
            #impls
        }
    }
}

fn expand_rust_function_shim(efn: &ExternFn, types: &Types) -> TokenStream {
    let link_name = mangle::extern_fn(efn, types);
    let local_name = match &efn.receiver {
        None => format_ident!("__{}", efn.name.rust),
        Some(receiver) => format_ident!("__{}__{}", receiver.ty.rust, efn.name.rust),
    };
    let prevent_unwind_label = match &efn.receiver {
        None => format!("::{}", efn.name.rust),
        Some(receiver) => format!("::{}::{}", receiver.ty.rust, efn.name.rust),
    };
    let invoke = Some(&efn.name.rust);
    let body_span = efn.semi_token.span;
    expand_rust_function_shim_impl(
        efn,
        types,
        &link_name,
        local_name,
        prevent_unwind_label,
        invoke,
        None,
        &efn.attrs,
        body_span,
    )
}

fn expand_rust_function_shim_impl(
    sig: &Signature,
    types: &Types,
    link_name: &Symbol,
    local_name: Ident,
    prevent_unwind_label: String,
    invoke: Option<&Ident>,
    outer_generics: Option<&Generics>,
    attrs: &OtherAttrs,
    body_span: Span,
) -> TokenStream {
    let generics = outer_generics.unwrap_or(&sig.generics);
    let receiver_var = sig
        .receiver
        .as_ref()
        .map(|receiver| quote_spanned!(receiver.var.span=> __self));
    let receiver = sig.receiver.as_ref().map(|receiver| {
        let colon = receiver.colon_token;
        let receiver_type = ReceiverType(receiver);
        quote!(#receiver_var #colon #receiver_type)
    });
    let args = sig.args.iter().map(|arg| {
        let var = &arg.name.rust;
        let colon = arg.colon_token;
        let ty = expand_extern_type(&arg.ty, types, false);
        if types.needs_indirect_abi(&arg.ty) {
            quote!(#var #colon *mut #ty)
        } else {
            quote!(#var #colon #ty)
        }
    });
    let all_args = receiver.into_iter().chain(args);

    let mut requires_unsafe = false;
    let arg_vars = sig.args.iter().map(|arg| {
        let var = &arg.name.rust;
        let span = var.span();
        match &arg.ty {
            Type::Ident(i) if i.rust == RustString => {
                requires_unsafe = true;
                quote_spanned!(span=> ::cxx::core::mem::take((*#var).as_mut_string()))
            }
            Type::RustBox(_) => {
                requires_unsafe = true;
                quote_spanned!(span=> ::cxx::alloc::boxed::Box::from_raw(#var))
            }
            Type::RustVec(vec) => {
                requires_unsafe = true;
                if vec.inner == RustString {
                    quote_spanned!(span=> ::cxx::core::mem::take((*#var).as_mut_vec_string()))
                } else {
                    quote_spanned!(span=> ::cxx::core::mem::take((*#var).as_mut_vec()))
                }
            }
            Type::UniquePtr(_) => {
                requires_unsafe = true;
                quote_spanned!(span=> ::cxx::UniquePtr::from_raw(#var))
            }
            Type::Ref(ty) => match &ty.inner {
                Type::Ident(i) if i.rust == RustString => match ty.mutable {
                    false => quote_spanned!(span=> #var.as_string()),
                    true => quote_spanned!(span=> #var.as_mut_string()),
                },
                Type::RustVec(vec) if vec.inner == RustString => match ty.mutable {
                    false => quote_spanned!(span=> #var.as_vec_string()),
                    true => quote_spanned!(span=> #var.as_mut_vec_string()),
                },
                Type::RustVec(_) => match ty.mutable {
                    false => quote_spanned!(span=> #var.as_vec()),
                    true => quote_spanned!(span=> #var.as_mut_vec()),
                },
                _ => quote!(#var),
            },
            Type::Str(_) => {
                requires_unsafe = true;
                quote_spanned!(span=> #var.as_str())
            }
            Type::SliceRef(slice) => {
                requires_unsafe = true;
                let inner = &slice.inner;
                match slice.mutable {
                    false => quote_spanned!(span=> #var.as_slice::<#inner>()),
                    true => quote_spanned!(span=> #var.as_mut_slice::<#inner>()),
                }
            }
            ty if types.needs_indirect_abi(ty) => {
                requires_unsafe = true;
                quote_spanned!(span=> ::cxx::core::ptr::read(#var))
            }
            _ => quote!(#var),
        }
    });
    let vars: Vec<_> = receiver_var.into_iter().chain(arg_vars).collect();

    let wrap_super = invoke.map(|invoke| expand_rust_function_shim_super(sig, &local_name, invoke));

    let mut requires_closure;
    let mut call = match invoke {
        Some(_) => {
            requires_closure = false;
            quote!(#local_name)
        }
        None => {
            requires_closure = true;
            requires_unsafe = true;
            quote!(::cxx::core::mem::transmute::<*const (), #sig>(__extern))
        }
    };
    requires_closure |= !vars.is_empty();
    call.extend(quote! { (#(#vars),*) });

    let span = body_span;
    let conversion = sig.ret.as_ref().and_then(|ret| match ret {
        Type::Ident(ident) if ident.rust == RustString => {
            Some(quote_spanned!(span=> ::cxx::private::RustString::from))
        }
        Type::RustBox(_) => Some(quote_spanned!(span=> ::cxx::alloc::boxed::Box::into_raw)),
        Type::RustVec(vec) => {
            if vec.inner == RustString {
                Some(quote_spanned!(span=> ::cxx::private::RustVec::from_vec_string))
            } else {
                Some(quote_spanned!(span=> ::cxx::private::RustVec::from))
            }
        }
        Type::UniquePtr(_) => Some(quote_spanned!(span=> ::cxx::UniquePtr::into_raw)),
        Type::Ref(ty) => match &ty.inner {
            Type::Ident(ident) if ident.rust == RustString => match ty.mutable {
                false => Some(quote_spanned!(span=> ::cxx::private::RustString::from_ref)),
                true => Some(quote_spanned!(span=> ::cxx::private::RustString::from_mut)),
            },
            Type::RustVec(vec) if vec.inner == RustString => match ty.mutable {
                false => Some(quote_spanned!(span=> ::cxx::private::RustVec::from_ref_vec_string)),
                true => Some(quote_spanned!(span=> ::cxx::private::RustVec::from_mut_vec_string)),
            },
            Type::RustVec(_) => match ty.mutable {
                false => Some(quote_spanned!(span=> ::cxx::private::RustVec::from_ref)),
                true => Some(quote_spanned!(span=> ::cxx::private::RustVec::from_mut)),
            },
            _ => None,
        },
        Type::Str(_) => Some(quote_spanned!(span=> ::cxx::private::RustStr::from)),
        Type::SliceRef(ty) => match ty.mutable {
            false => Some(quote_spanned!(span=> ::cxx::private::RustSlice::from_ref)),
            true => Some(quote_spanned!(span=> ::cxx::private::RustSlice::from_mut)),
        },
        Type::Future(fut) => {
            if fut.throws_tokens.is_some() {
                Some(quote_spanned!(span=> ::kj_rs::repr::future))
            } else {
                Some(quote_spanned!(span=> ::kj_rs::repr::infallible_future))
            }
        }
        _ => None,
    });

    let mut expr = match conversion {
        None => call,
        Some(conversion) if !sig.throws => {
            requires_closure = true;
            quote_spanned!(span=> #conversion(#call))
        }
        Some(conversion) => {
            requires_closure = true;
            quote_spanned!(span=> ::cxx::core::result::Result::map(#call, #conversion))
        }
    };

    // always indirect return when there's a return value
    let out_param = sig.ret.as_ref().map(|ret| {
        let ret = if let Type::Future(fut) = ret {
            let span = sig.ret.span();
            let output = &fut.output;
            let lifetimes: Vec<_> = sig.generics.lifetimes().map(|lt| quote!(#lt)).collect();
            let lifetimes = if lifetimes.is_empty() {
                quote!()
            } else {
                assert_eq!(
                    lifetimes.len(),
                    1,
                    "workerd-cxx: expected single lifetime (todo: do we need to support multiple?)"
                );
                quote!(#(#lifetimes),*, )
            };
            if fut.throws_tokens.is_some() {
                quote_spanned!(span=> ::kj_rs::repr::RustFuture::<#lifetimes #output>)
            } else {
                quote_spanned!(span=> ::kj_rs::repr::RustInfallibleFuture::<#lifetimes #output>)
            }
        } else {
            expand_extern_type(ret, types, false)
        };
        quote_spanned!(span=> __return: *mut #ret,)
    });
    let out = match sig.ret {
        Some(_) => quote_spanned!(span=> __return),
        None => quote_spanned!(span=> &mut ()),
    };
    let indirect_return = sig.ret.is_some();
    if sig.throws {
        requires_closure = true;
        requires_unsafe = true;
        expr = quote_spanned!(span=> ::cxx::private::r#try(#out, #expr));
    } else if indirect_return {
        requires_closure = true;
        requires_unsafe = true;
        expr = quote_spanned!(span=> ::cxx::core::ptr::write(__return, #expr));
    }

    if requires_unsafe {
        expr = quote_spanned!(span=> unsafe { #expr });
    }

    let closure = if requires_closure {
        quote_spanned!(span=> move || #expr)
    } else {
        quote!(#local_name)
    };

    if sig.throws {
        // the function itself throws, wire through the exception
        expr = quote_spanned!(span=> ::cxx::private::try_unwind(__fn, #closure));
    } else {
        // always protect against the panic
        expr = quote_spanned!(span=> ::cxx::private::catch_unwind(__fn, #closure));
    }
    // rust functions always potentially throw
    let ret = quote!(-> ::cxx::private::Result);

    let pointer = match invoke {
        None => Some(quote_spanned!(span=> __extern: *const ())),
        Some(_) => None,
    };

    quote_spanned! {span=>
        #attrs
        #[doc(hidden)]
        #[#UnsafeAttr(#ExportNameAttr = #link_name)]
        unsafe extern "C" fn #local_name #generics(#(#all_args,)* #out_param #pointer) #ret {
            let __fn = ::cxx::private::concat!(::cxx::private::module_path!(), #prevent_unwind_label);
            #wrap_super
            #expr
        }
    }
}

// A wrapper like `fn f(x: Arg) { super::f(x) }` just to ensure we have the
// accurate unsafety declaration and no problematic elided lifetimes.
fn expand_rust_function_shim_super(
    sig: &Signature,
    local_name: &Ident,
    invoke: &Ident,
) -> TokenStream {
    let unsafety = sig.unsafety;
    let generics = &sig.generics;

    let receiver_var = sig
        .receiver
        .as_ref()
        .map(|receiver| Ident::new("__self", receiver.var.span));
    let receiver = sig.receiver.iter().map(|receiver| {
        let receiver_type = ReceiverType(receiver);
        quote!(#receiver_var: #receiver_type)
    });
    let args = sig.args.iter().map(|arg| quote!(#arg));
    let all_args = receiver.chain(args);

    let ret = if let Some((result, _langle, rangle)) = sig.throws_tokens {
        let ok = match &sig.ret {
            Some(ret) => quote!(#ret),
            None => quote!(()),
        };
        // Set spans that result in the `Result<...>` written by the user being
        // highlighted as the cause if their error type has no Display impl.
        let result_begin = quote_spanned!(result.span=> ::cxx::core::result::Result<#ok, impl);
        let result_end = if rustversion::cfg!(since(1.82)) {
            // https://blog.rust-lang.org/2024/10/17/Rust-1.82.0.html#precise-capturing-use-syntax
            quote_spanned!(rangle.span=> ::cxx::core::fmt::Display + use<>>)
        } else {
            quote_spanned!(rangle.span=> ::cxx::core::fmt::Display>)
        };
        quote!(-> #result_begin #result_end)
    } else if let Some(Type::Future(fut)) = &sig.ret {
        let output = &fut.output;
        let lifetimes: Vec<_> = sig.generics.lifetimes().map(|lt| quote!(#lt)).collect();
        let lifetimes = if lifetimes.is_empty() {
            quote!()
        } else {
            quote!( + #(#lifetimes)+* )
        };

        if fut.throws_tokens.is_some() {
            quote!(-> std::pin::Pin<Box<dyn ::std::future::Future<Output = ::std::result::Result<#output, String>> + Send #lifetimes>>)
        } else {
            quote!(-> std::pin::Pin<Box<dyn ::std::future::Future<Output = #output> + Send #lifetimes>>)
        }
    } else {
        expand_return_type(&sig.ret)
    };

    let arg_vars = sig.args.iter().map(|arg| &arg.name.rust);
    let vars = receiver_var.iter().chain(arg_vars);

    let span = invoke.span();
    let call = match &sig.receiver {
        None => quote_spanned!(span=> super::#invoke),
        Some(receiver) => {
            let receiver_type = &receiver.ty.rust;
            quote_spanned!(span=> #receiver_type::#invoke)
        }
    };

    let mut body = if let Some(Type::Future(fut)) = &sig.ret {
        if fut.throws_tokens.is_some() {
            quote_spanned!(span=> Box::pin(async move {#call(#(#vars,)*).await.map_err(|e| e.to_string())}))
        } else {
            quote_spanned!(span=> Box::pin(#call(#(#vars,)*)))
        }
    } else {
        quote_spanned!(span=> #call(#(#vars,)*))
    };
    let mut allow_unused_unsafe = None;
    if unsafety.is_some() {
        body = quote_spanned!(span=> unsafe { #body });
        allow_unused_unsafe = Some(quote_spanned!(span=> #[allow(unused_unsafe)]));
    }

    quote_spanned! {span=>
        #allow_unused_unsafe
        #unsafety fn #local_name #generics(#(#all_args,)*) #ret {
            #body
        }
    }
}

fn expand_type_alias(alias: &TypeAlias) -> TokenStream {
    let doc = &alias.doc;
    let attrs = &alias.attrs;
    let visibility = alias.visibility;
    let type_token = alias.type_token;
    let ident = &alias.name.rust;
    let generics = &alias.generics;
    let eq_token = alias.eq_token;
    let ty = &alias.ty;
    let semi_token = alias.semi_token;

    quote! {
        #doc
        #attrs
        #visibility #type_token #ident #generics #eq_token #ty #semi_token
    }
}

fn expand_type_alias_rust(alias: &TypeAlias) -> TokenStream {
    let doc = &alias.doc;
    let attrs = &alias.attrs;
    let visibility = alias.visibility;
    let _type_token = alias.type_token;
    let ident = &alias.name.rust;
    let _generics = &alias.generics;
    let _eq_token = alias.eq_token;
    let ty = &alias.ty;
    let semi_token = alias.semi_token;

    quote! {
        #doc
        #attrs
        #visibility use #ty as #ident #semi_token
    }
}

fn expand_type_alias_verify(alias: &TypeAlias, types: &Types) -> TokenStream {
    let attrs = &alias.attrs;
    let ident = &alias.name.rust;
    let type_id = type_id(&alias.name);
    let begin_span = alias.type_token.span;
    let end_span = alias.semi_token.span;
    let begin = quote_spanned!(begin_span=> ::cxx::private::verify_extern_type::<);
    let end = quote_spanned!(end_span=> >);

    let mut verify = quote! {
        #attrs
        const _: fn() = #begin #ident, #type_id #end;
    };

    if types.required_trivial.contains_key(&alias.name.rust) {
        let begin = quote_spanned!(begin_span=> ::cxx::private::verify_extern_kind::<);
        verify.extend(quote! {
            #attrs
            const _: fn() = #begin #ident, ::cxx::kind::Trivial #end;
        });
    }

    verify
}

fn expand_type_alias_verify_rust(alias: &TypeAlias) -> TokenStream {
    let mut ident = alias.name.rust.clone();
    let span = alias.ty.span();
    ident.set_span(span);
    quote_spanned! {span=>
        const _: fn() = ::cxx::private::verify_rust_type::< #ident >;
    }
}

fn type_id(name: &Pair) -> TokenStream {
    let namespace_segments = name.namespace.iter();
    let mut segments = Vec::with_capacity(namespace_segments.len() + 1);
    segments.extend(namespace_segments.cloned());
    segments.push(Ident::new(&name.cxx.to_string(), Span::call_site()));
    let qualified = QualifiedName { segments };
    crate::type_id::expand(Crate::Cxx, qualified)
}

fn expand_rust_box(key: NamedImplKey, types: &Types, explicit_impl: Option<&Impl>) -> TokenStream {
    let ident = key.rust;
    let resolve = types.resolve(ident);
    let link_prefix = format!("cxxbridge1$box${}$", resolve.name.to_symbol());
    let link_alloc = format!("{}alloc", link_prefix);
    let link_dealloc = format!("{}dealloc", link_prefix);
    let link_drop = format!("{}drop", link_prefix);

    let local_prefix = format_ident!("{}__box_", ident);
    let local_alloc = format_ident!("{}alloc", local_prefix);
    let local_dealloc = format_ident!("{}dealloc", local_prefix);
    let local_drop = format_ident!("{}drop", local_prefix);

    let (impl_generics, ty_generics) = generics::split_for_impl(key, explicit_impl, resolve);

    let begin_span = explicit_impl.map_or(key.begin_span, |explicit| explicit.impl_token.span);
    let end_span = explicit_impl.map_or(key.end_span, |explicit| explicit.brace_token.span.join());
    let unsafe_token = format_ident!("unsafe", span = begin_span);
    let prevent_unwind_drop_label = format!("::{} as Drop>::drop", ident);

    quote_spanned! {end_span=>
        #[automatically_derived]
        #[doc(hidden)]
        #unsafe_token impl #impl_generics ::cxx::private::ImplBox for #ident #ty_generics {}
        #[doc(hidden)]
        #[#UnsafeAttr(#ExportNameAttr = #link_alloc)]
        unsafe extern "C" fn #local_alloc #impl_generics() -> *mut ::cxx::core::mem::MaybeUninit<#ident #ty_generics> {
            // No prevent_unwind: the global allocator is not allowed to panic.
            //
            // TODO: replace with Box::new_uninit when stable.
            // https://doc.rust-lang.org/std/boxed/struct.Box.html#method.new_uninit
            // https://github.com/rust-lang/rust/issues/63291
            ::cxx::alloc::boxed::Box::into_raw(::cxx::alloc::boxed::Box::new(::cxx::core::mem::MaybeUninit::uninit()))
        }
        #[doc(hidden)]
        #[#UnsafeAttr(#ExportNameAttr = #link_dealloc)]
        unsafe extern "C" fn #local_dealloc #impl_generics(ptr: *mut ::cxx::core::mem::MaybeUninit<#ident #ty_generics>) {
            // No prevent_unwind: the global allocator is not allowed to panic.
            let _ = unsafe { ::cxx::alloc::boxed::Box::from_raw(ptr) };
        }
        #[doc(hidden)]
        #[#UnsafeAttr(#ExportNameAttr = #link_drop)]
        unsafe extern "C" fn #local_drop #impl_generics(this: *mut ::cxx::alloc::boxed::Box<#ident #ty_generics>) {
            let __fn = concat!("<", module_path!(), #prevent_unwind_drop_label);
            ::cxx::private::prevent_unwind(__fn, || unsafe { ::cxx::core::ptr::drop_in_place(this) });
        }
    }
}

fn expand_rust_vec(key: NamedImplKey, types: &Types, explicit_impl: Option<&Impl>) -> TokenStream {
    let elem = key.rust;
    let resolve = types.resolve(elem);
    let link_prefix = format!("cxxbridge1$rust_vec${}$", resolve.name.to_symbol());
    let link_new = format!("{}new", link_prefix);
    let link_drop = format!("{}drop", link_prefix);
    let link_len = format!("{}len", link_prefix);
    let link_capacity = format!("{}capacity", link_prefix);
    let link_data = format!("{}data", link_prefix);
    let link_reserve_total = format!("{}reserve_total", link_prefix);
    let link_set_len = format!("{}set_len", link_prefix);
    let link_truncate = format!("{}truncate", link_prefix);

    let local_prefix = format_ident!("{}__vec_", elem);
    let local_new = format_ident!("{}new", local_prefix);
    let local_drop = format_ident!("{}drop", local_prefix);
    let local_len = format_ident!("{}len", local_prefix);
    let local_capacity = format_ident!("{}capacity", local_prefix);
    let local_data = format_ident!("{}data", local_prefix);
    let local_reserve_total = format_ident!("{}reserve_total", local_prefix);
    let local_set_len = format_ident!("{}set_len", local_prefix);
    let local_truncate = format_ident!("{}truncate", local_prefix);

    let (impl_generics, ty_generics) = generics::split_for_impl(key, explicit_impl, resolve);

    let begin_span = explicit_impl.map_or(key.begin_span, |explicit| explicit.impl_token.span);
    let end_span = explicit_impl.map_or(key.end_span, |explicit| explicit.brace_token.span.join());
    let unsafe_token = format_ident!("unsafe", span = begin_span);
    let prevent_unwind_drop_label = format!("::{} as Drop>::drop", elem);

    quote_spanned! {end_span=>
        #[automatically_derived]
        #[doc(hidden)]
        #unsafe_token impl #impl_generics ::cxx::private::ImplVec for #elem #ty_generics {}
        #[doc(hidden)]
        #[#UnsafeAttr(#ExportNameAttr = #link_new)]
        unsafe extern "C" fn #local_new #impl_generics(this: *mut ::cxx::private::RustVec<#elem #ty_generics>) {
            // No prevent_unwind: cannot panic.
            unsafe {
                ::cxx::core::ptr::write(this, ::cxx::private::RustVec::new());
            }
        }
        #[doc(hidden)]
        #[#UnsafeAttr(#ExportNameAttr = #link_drop)]
        unsafe extern "C" fn #local_drop #impl_generics(this: *mut ::cxx::private::RustVec<#elem #ty_generics>) {
            let __fn = concat!("<", module_path!(), #prevent_unwind_drop_label);
            ::cxx::private::prevent_unwind(
                __fn,
                || unsafe { ::cxx::core::ptr::drop_in_place(this) },
            );
        }
        #[doc(hidden)]
        #[#UnsafeAttr(#ExportNameAttr = #link_len)]
        unsafe extern "C" fn #local_len #impl_generics(this: *const ::cxx::private::RustVec<#elem #ty_generics>) -> usize {
            // No prevent_unwind: cannot panic.
            unsafe { (*this).len() }
        }
        #[doc(hidden)]
        #[#UnsafeAttr(#ExportNameAttr = #link_capacity)]
        unsafe extern "C" fn #local_capacity #impl_generics(this: *const ::cxx::private::RustVec<#elem #ty_generics>) -> usize {
            // No prevent_unwind: cannot panic.
            unsafe { (*this).capacity() }
        }
        #[doc(hidden)]
        #[#UnsafeAttr(#ExportNameAttr = #link_data)]
        unsafe extern "C" fn #local_data #impl_generics(this: *const ::cxx::private::RustVec<#elem #ty_generics>) -> *const #elem #ty_generics {
            // No prevent_unwind: cannot panic.
            unsafe { (*this).as_ptr() }
        }
        #[doc(hidden)]
        #[#UnsafeAttr(#ExportNameAttr = #link_reserve_total)]
        unsafe extern "C" fn #local_reserve_total #impl_generics(this: *mut ::cxx::private::RustVec<#elem #ty_generics>, new_cap: usize) {
            // No prevent_unwind: the global allocator is not allowed to panic.
            unsafe {
                (*this).reserve_total(new_cap);
            }
        }
        #[doc(hidden)]
        #[#UnsafeAttr(#ExportNameAttr = #link_set_len)]
        unsafe extern "C" fn #local_set_len #impl_generics(this: *mut ::cxx::private::RustVec<#elem #ty_generics>, len: usize) {
            // No prevent_unwind: cannot panic.
            unsafe {
                (*this).set_len(len);
            }
        }
        #[doc(hidden)]
        #[#UnsafeAttr(#ExportNameAttr = #link_truncate)]
        unsafe extern "C" fn #local_truncate #impl_generics(this: *mut ::cxx::private::RustVec<#elem #ty_generics>, len: usize) {
            let __fn = concat!("<", module_path!(), #prevent_unwind_drop_label);
            ::cxx::private::prevent_unwind(
                __fn,
                || unsafe { (*this).truncate(len) },
            );
        }
    }
}

fn expand_unique_ptr(
    key: NamedImplKey,
    types: &Types,
    explicit_impl: Option<&Impl>,
) -> TokenStream {
    let ident = key.rust;
    let name = ident.to_string();
    let resolve = types.resolve(ident);
    let prefix = format!("cxxbridge1$unique_ptr${}$", resolve.name.to_symbol());
    let link_null = format!("{}null", prefix);
    let link_uninit = format!("{}uninit", prefix);
    let link_raw = format!("{}raw", prefix);
    let link_get = format!("{}get", prefix);
    let link_release = format!("{}release", prefix);
    let link_drop = format!("{}drop", prefix);

    let (impl_generics, ty_generics) = generics::split_for_impl(key, explicit_impl, resolve);

    let can_construct_from_value = types.is_maybe_trivial(ident);
    let new_method = if can_construct_from_value {
        Some(quote! {
            fn __new(value: Self) -> ::cxx::core::mem::MaybeUninit<*mut ::cxx::core::ffi::c_void> {
                #UnsafeExtern extern "C" {
                    #[link_name = #link_uninit]
                    fn __uninit(this: *mut ::cxx::core::mem::MaybeUninit<*mut ::cxx::core::ffi::c_void>) -> *mut ::cxx::core::ffi::c_void;
                }
                let mut repr = ::cxx::core::mem::MaybeUninit::uninit();
                unsafe {
                    __uninit(&mut repr).cast::<#ident #ty_generics>().write(value);
                }
                repr
            }
        })
    } else {
        None
    };

    let begin_span = explicit_impl.map_or(key.begin_span, |explicit| explicit.impl_token.span);
    let end_span = explicit_impl.map_or(key.end_span, |explicit| explicit.brace_token.span.join());
    let unsafe_token = format_ident!("unsafe", span = begin_span);

    quote_spanned! {end_span=>
        #[automatically_derived]
        #unsafe_token impl #impl_generics ::cxx::private::UniquePtrTarget for #ident #ty_generics {
            fn __typename(f: &mut ::cxx::core::fmt::Formatter<'_>) -> ::cxx::core::fmt::Result {
                f.write_str(#name)
            }
            fn __null() -> ::cxx::core::mem::MaybeUninit<*mut ::cxx::core::ffi::c_void> {
                #UnsafeExtern extern "C" {
                    #[link_name = #link_null]
                    fn __null(this: *mut ::cxx::core::mem::MaybeUninit<*mut ::cxx::core::ffi::c_void>);
                }
                let mut repr = ::cxx::core::mem::MaybeUninit::uninit();
                unsafe {
                    __null(&mut repr);
                }
                repr
            }
            #new_method
            unsafe fn __raw(raw: *mut Self) -> ::cxx::core::mem::MaybeUninit<*mut ::cxx::core::ffi::c_void> {
                #UnsafeExtern extern "C" {
                    #[link_name = #link_raw]
                    fn __raw(this: *mut ::cxx::core::mem::MaybeUninit<*mut ::cxx::core::ffi::c_void>, raw: *mut ::cxx::core::ffi::c_void);
                }
                let mut repr = ::cxx::core::mem::MaybeUninit::uninit();
                unsafe {
                    __raw(&mut repr, raw.cast());
                }
                repr
            }
            unsafe fn __get(repr: ::cxx::core::mem::MaybeUninit<*mut ::cxx::core::ffi::c_void>) -> *const Self {
                #UnsafeExtern extern "C" {
                    #[link_name = #link_get]
                    fn __get(this: *const ::cxx::core::mem::MaybeUninit<*mut ::cxx::core::ffi::c_void>) -> *const ::cxx::core::ffi::c_void;
                }
                unsafe { __get(&repr).cast() }
            }
            unsafe fn __release(mut repr: ::cxx::core::mem::MaybeUninit<*mut ::cxx::core::ffi::c_void>) -> *mut Self {
                #UnsafeExtern extern "C" {
                    #[link_name = #link_release]
                    fn __release(this: *mut ::cxx::core::mem::MaybeUninit<*mut ::cxx::core::ffi::c_void>) -> *mut ::cxx::core::ffi::c_void;
                }
                unsafe { __release(&mut repr).cast() }
            }
            unsafe fn __drop(mut repr: ::cxx::core::mem::MaybeUninit<*mut ::cxx::core::ffi::c_void>) {
                #UnsafeExtern extern "C" {
                    #[link_name = #link_drop]
                    fn __drop(this: *mut ::cxx::core::mem::MaybeUninit<*mut ::cxx::core::ffi::c_void>);
                }
                unsafe {
                    __drop(&mut repr);
                }
            }
        }
    }
}

fn expand_shared_ptr(
    key: NamedImplKey,
    types: &Types,
    explicit_impl: Option<&Impl>,
) -> TokenStream {
    let ident = key.rust;
    let name = ident.to_string();
    let resolve = types.resolve(ident);
    let prefix = format!("cxxbridge1$shared_ptr${}$", resolve.name.to_symbol());
    let link_null = format!("{}null", prefix);
    let link_uninit = format!("{}uninit", prefix);
    let link_clone = format!("{}clone", prefix);
    let link_get = format!("{}get", prefix);
    let link_drop = format!("{}drop", prefix);

    let (impl_generics, ty_generics) = generics::split_for_impl(key, explicit_impl, resolve);

    let can_construct_from_value = types.is_maybe_trivial(ident);
    let new_method = if can_construct_from_value {
        Some(quote! {
            unsafe fn __new(value: Self, new: *mut ::cxx::core::ffi::c_void) {
                #UnsafeExtern extern "C" {
                    #[link_name = #link_uninit]
                    fn __uninit(new: *mut ::cxx::core::ffi::c_void) -> *mut ::cxx::core::ffi::c_void;
                }
                unsafe {
                    __uninit(new).cast::<#ident #ty_generics>().write(value);
                }
            }
        })
    } else {
        None
    };

    let begin_span = explicit_impl.map_or(key.begin_span, |explicit| explicit.impl_token.span);
    let end_span = explicit_impl.map_or(key.end_span, |explicit| explicit.brace_token.span.join());
    let unsafe_token = format_ident!("unsafe", span = begin_span);

    quote_spanned! {end_span=>
        #[automatically_derived]
        #unsafe_token impl #impl_generics ::cxx::private::SharedPtrTarget for #ident #ty_generics {
            fn __typename(f: &mut ::cxx::core::fmt::Formatter<'_>) -> ::cxx::core::fmt::Result {
                f.write_str(#name)
            }
            unsafe fn __null(new: *mut ::cxx::core::ffi::c_void) {
                #UnsafeExtern extern "C" {
                    #[link_name = #link_null]
                    fn __null(new: *mut ::cxx::core::ffi::c_void);
                }
                unsafe {
                    __null(new);
                }
            }
            #new_method
            unsafe fn __clone(this: *const ::cxx::core::ffi::c_void, new: *mut ::cxx::core::ffi::c_void) {
                #UnsafeExtern extern "C" {
                    #[link_name = #link_clone]
                    fn __clone(this: *const ::cxx::core::ffi::c_void, new: *mut ::cxx::core::ffi::c_void);
                }
                unsafe {
                    __clone(this, new);
                }
            }
            unsafe fn __get(this: *const ::cxx::core::ffi::c_void) -> *const Self {
                #UnsafeExtern extern "C" {
                    #[link_name = #link_get]
                    fn __get(this: *const ::cxx::core::ffi::c_void) -> *const ::cxx::core::ffi::c_void;
                }
                unsafe { __get(this).cast() }
            }
            unsafe fn __drop(this: *mut ::cxx::core::ffi::c_void) {
                #UnsafeExtern extern "C" {
                    #[link_name = #link_drop]
                    fn __drop(this: *mut ::cxx::core::ffi::c_void);
                }
                unsafe {
                    __drop(this);
                }
            }
        }
    }
}

fn expand_weak_ptr(key: NamedImplKey, types: &Types, explicit_impl: Option<&Impl>) -> TokenStream {
    let ident = key.rust;
    let name = ident.to_string();
    let resolve = types.resolve(ident);
    let prefix = format!("cxxbridge1$weak_ptr${}$", resolve.name.to_symbol());
    let link_null = format!("{}null", prefix);
    let link_clone = format!("{}clone", prefix);
    let link_downgrade = format!("{}downgrade", prefix);
    let link_upgrade = format!("{}upgrade", prefix);
    let link_drop = format!("{}drop", prefix);

    let (impl_generics, ty_generics) = generics::split_for_impl(key, explicit_impl, resolve);

    let begin_span = explicit_impl.map_or(key.begin_span, |explicit| explicit.impl_token.span);
    let end_span = explicit_impl.map_or(key.end_span, |explicit| explicit.brace_token.span.join());
    let unsafe_token = format_ident!("unsafe", span = begin_span);

    quote_spanned! {end_span=>
        #[automatically_derived]
        #unsafe_token impl #impl_generics ::cxx::private::WeakPtrTarget for #ident #ty_generics {
            fn __typename(f: &mut ::cxx::core::fmt::Formatter<'_>) -> ::cxx::core::fmt::Result {
                f.write_str(#name)
            }
            unsafe fn __null(new: *mut ::cxx::core::ffi::c_void) {
                #UnsafeExtern extern "C" {
                    #[link_name = #link_null]
                    fn __null(new: *mut ::cxx::core::ffi::c_void);
                }
                unsafe {
                    __null(new);
                }
            }
            unsafe fn __clone(this: *const ::cxx::core::ffi::c_void, new: *mut ::cxx::core::ffi::c_void) {
                #UnsafeExtern extern "C" {
                    #[link_name = #link_clone]
                    fn __clone(this: *const ::cxx::core::ffi::c_void, new: *mut ::cxx::core::ffi::c_void);
                }
                unsafe {
                    __clone(this, new);
                }
            }
            unsafe fn __downgrade(shared: *const ::cxx::core::ffi::c_void, weak: *mut ::cxx::core::ffi::c_void) {
                #UnsafeExtern extern "C" {
                    #[link_name = #link_downgrade]
                    fn __downgrade(shared: *const ::cxx::core::ffi::c_void, weak: *mut ::cxx::core::ffi::c_void);
                }
                unsafe {
                    __downgrade(shared, weak);
                }
            }
            unsafe fn __upgrade(weak: *const ::cxx::core::ffi::c_void, shared: *mut ::cxx::core::ffi::c_void) {
                #UnsafeExtern extern "C" {
                    #[link_name = #link_upgrade]
                    fn __upgrade(weak: *const ::cxx::core::ffi::c_void, shared: *mut ::cxx::core::ffi::c_void);
                }
                unsafe {
                    __upgrade(weak, shared);
                }
            }
            unsafe fn __drop(this: *mut ::cxx::core::ffi::c_void) {
                #UnsafeExtern extern "C" {
                    #[link_name = #link_drop]
                    fn __drop(this: *mut ::cxx::core::ffi::c_void);
                }
                unsafe {
                    __drop(this);
                }
            }
        }
    }
}

fn expand_cxx_vector(
    key: NamedImplKey,
    explicit_impl: Option<&Impl>,
    types: &Types,
) -> TokenStream {
    let elem = key.rust;
    let name = elem.to_string();
    let resolve = types.resolve(elem);
    let prefix = format!("cxxbridge1$std$vector${}$", resolve.name.to_symbol());
    let link_new = format!("{}new", prefix);
    let link_size = format!("{}size", prefix);
    let link_get_unchecked = format!("{}get_unchecked", prefix);
    let link_push_back = format!("{}push_back", prefix);
    let link_pop_back = format!("{}pop_back", prefix);
    let unique_ptr_prefix = format!(
        "cxxbridge1$unique_ptr$std$vector${}$",
        resolve.name.to_symbol(),
    );
    let link_unique_ptr_null = format!("{}null", unique_ptr_prefix);
    let link_unique_ptr_raw = format!("{}raw", unique_ptr_prefix);
    let link_unique_ptr_get = format!("{}get", unique_ptr_prefix);
    let link_unique_ptr_release = format!("{}release", unique_ptr_prefix);
    let link_unique_ptr_drop = format!("{}drop", unique_ptr_prefix);

    let (impl_generics, ty_generics) = generics::split_for_impl(key, explicit_impl, resolve);

    let begin_span = explicit_impl.map_or(key.begin_span, |explicit| explicit.impl_token.span);
    let end_span = explicit_impl.map_or(key.end_span, |explicit| explicit.brace_token.span.join());
    let unsafe_token = format_ident!("unsafe", span = begin_span);

    let can_pass_element_by_value = types.is_maybe_trivial(elem);
    let by_value_methods = if can_pass_element_by_value {
        Some(quote_spanned! {end_span=>
            unsafe fn __push_back(
                this: ::cxx::core::pin::Pin<&mut ::cxx::CxxVector<Self>>,
                value: &mut ::cxx::core::mem::ManuallyDrop<Self>,
            ) {
                #UnsafeExtern extern "C" {
                    #[link_name = #link_push_back]
                    fn __push_back #impl_generics(
                        this: ::cxx::core::pin::Pin<&mut ::cxx::CxxVector<#elem #ty_generics>>,
                        value: *mut ::cxx::core::ffi::c_void,
                    );
                }
                unsafe {
                    __push_back(
                        this,
                        value as *mut ::cxx::core::mem::ManuallyDrop<Self> as *mut ::cxx::core::ffi::c_void,
                    );
                }
            }
            unsafe fn __pop_back(
                this: ::cxx::core::pin::Pin<&mut ::cxx::CxxVector<Self>>,
                out: &mut ::cxx::core::mem::MaybeUninit<Self>,
            ) {
                #UnsafeExtern extern "C" {
                    #[link_name = #link_pop_back]
                    fn __pop_back #impl_generics(
                        this: ::cxx::core::pin::Pin<&mut ::cxx::CxxVector<#elem #ty_generics>>,
                        out: *mut ::cxx::core::ffi::c_void,
                    );
                }
                unsafe {
                    __pop_back(
                        this,
                        out as *mut ::cxx::core::mem::MaybeUninit<Self> as *mut ::cxx::core::ffi::c_void,
                    );
                }
            }
        })
    } else {
        None
    };

    quote_spanned! {end_span=>
        #[automatically_derived]
        #unsafe_token impl #impl_generics ::cxx::private::VectorElement for #elem #ty_generics {
            fn __typename(f: &mut ::cxx::core::fmt::Formatter<'_>) -> ::cxx::core::fmt::Result {
                f.write_str(#name)
            }
            fn __vector_new() -> *mut ::cxx::CxxVector<Self> {
                #UnsafeExtern extern "C" {
                    #[link_name = #link_new]
                    fn __vector_new #impl_generics() -> *mut ::cxx::CxxVector<#elem #ty_generics>;
                }
                unsafe { __vector_new() }
            }
            fn __vector_size(v: &::cxx::CxxVector<Self>) -> usize {
                #UnsafeExtern extern "C" {
                    #[link_name = #link_size]
                    fn __vector_size #impl_generics(_: &::cxx::CxxVector<#elem #ty_generics>) -> usize;
                }
                unsafe { __vector_size(v) }
            }
            unsafe fn __get_unchecked(v: *mut ::cxx::CxxVector<Self>, pos: usize) -> *mut Self {
                #UnsafeExtern extern "C" {
                    #[link_name = #link_get_unchecked]
                    fn __get_unchecked #impl_generics(
                        v: *mut ::cxx::CxxVector<#elem #ty_generics>,
                        pos: usize,
                    ) -> *mut ::cxx::core::ffi::c_void;
                }
                unsafe { __get_unchecked(v, pos) as *mut Self }
            }
            #by_value_methods
            fn __unique_ptr_null() -> ::cxx::core::mem::MaybeUninit<*mut ::cxx::core::ffi::c_void> {
                #UnsafeExtern extern "C" {
                    #[link_name = #link_unique_ptr_null]
                    fn __unique_ptr_null(this: *mut ::cxx::core::mem::MaybeUninit<*mut ::cxx::core::ffi::c_void>);
                }
                let mut repr = ::cxx::core::mem::MaybeUninit::uninit();
                unsafe {
                    __unique_ptr_null(&mut repr);
                }
                repr
            }
            unsafe fn __unique_ptr_raw(raw: *mut ::cxx::CxxVector<Self>) -> ::cxx::core::mem::MaybeUninit<*mut ::cxx::core::ffi::c_void> {
                #UnsafeExtern extern "C" {
                    #[link_name = #link_unique_ptr_raw]
                    fn __unique_ptr_raw #impl_generics(this: *mut ::cxx::core::mem::MaybeUninit<*mut ::cxx::core::ffi::c_void>, raw: *mut ::cxx::CxxVector<#elem #ty_generics>);
                }
                let mut repr = ::cxx::core::mem::MaybeUninit::uninit();
                unsafe {
                    __unique_ptr_raw(&mut repr, raw);
                }
                repr
            }
            unsafe fn __unique_ptr_get(repr: ::cxx::core::mem::MaybeUninit<*mut ::cxx::core::ffi::c_void>) -> *const ::cxx::CxxVector<Self> {
                #UnsafeExtern extern "C" {
                    #[link_name = #link_unique_ptr_get]
                    fn __unique_ptr_get #impl_generics(this: *const ::cxx::core::mem::MaybeUninit<*mut ::cxx::core::ffi::c_void>) -> *const ::cxx::CxxVector<#elem #ty_generics>;
                }
                unsafe { __unique_ptr_get(&repr) }
            }
            unsafe fn __unique_ptr_release(mut repr: ::cxx::core::mem::MaybeUninit<*mut ::cxx::core::ffi::c_void>) -> *mut ::cxx::CxxVector<Self> {
                #UnsafeExtern extern "C" {
                    #[link_name = #link_unique_ptr_release]
                    fn __unique_ptr_release #impl_generics(this: *mut ::cxx::core::mem::MaybeUninit<*mut ::cxx::core::ffi::c_void>) -> *mut ::cxx::CxxVector<#elem #ty_generics>;
                }
                unsafe { __unique_ptr_release(&mut repr) }
            }
            unsafe fn __unique_ptr_drop(mut repr: ::cxx::core::mem::MaybeUninit<*mut ::cxx::core::ffi::c_void>) {
                #UnsafeExtern extern "C" {
                    #[link_name = #link_unique_ptr_drop]
                    fn __unique_ptr_drop(this: *mut ::cxx::core::mem::MaybeUninit<*mut ::cxx::core::ffi::c_void>);
                }
                unsafe {
                    __unique_ptr_drop(&mut repr);
                }
            }
        }
    }
}

fn expand_return_type(ret: &Option<Type>) -> TokenStream {
    match ret {
        Some(ret) => quote!(-> #ret),
        None => TokenStream::new(),
    }
}

fn indirect_return(sig: &Signature, types: &Types) -> bool {
    sig.ret
        .as_ref()
        .is_some_and(|ret| sig.throws || types.needs_indirect_abi(ret))
}

fn expand_extern_type(ty: &Type, types: &Types, proper: bool) -> TokenStream {
    match ty {
        Type::Ident(ident) if ident.rust == RustString => {
            let span = ident.rust.span();
            quote_spanned!(span=> ::cxx::private::RustString)
        }
        Type::RustBox(ty) | Type::UniquePtr(ty) => {
            let span = ty.name.span();
            if proper && types.is_considered_improper_ctype(&ty.inner) {
                quote_spanned!(span=> *mut ::cxx::core::ffi::c_void)
            } else {
                let inner = expand_extern_type(&ty.inner, types, proper);
                quote_spanned!(span=> *mut #inner)
            }
        }
        Type::RustVec(ty) => {
            let span = ty.name.span();
            let langle = ty.langle;
            let elem = expand_extern_type(&ty.inner, types, proper);
            let rangle = ty.rangle;
            quote_spanned!(span=> ::cxx::private::RustVec #langle #elem #rangle)
        }
        Type::Ref(ty) => {
            let ampersand = ty.ampersand;
            let lifetime = &ty.lifetime;
            let mutability = ty.mutability;
            match &ty.inner {
                Type::Ident(ident) if ident.rust == RustString => {
                    let span = ident.rust.span();
                    quote_spanned!(span=> #ampersand #lifetime #mutability ::cxx::private::RustString)
                }
                Type::RustVec(ty) => {
                    let span = ty.name.span();
                    let langle = ty.langle;
                    let inner = expand_extern_type(&ty.inner, types, proper);
                    let rangle = ty.rangle;
                    quote_spanned!(span=> #ampersand #lifetime #mutability ::cxx::private::RustVec #langle #inner #rangle)
                }
                inner if proper && types.is_considered_improper_ctype(inner) => {
                    let star = Token![*](ampersand.span);
                    match ty.mutable {
                        false => quote!(#star const ::cxx::core::ffi::c_void),
                        true => quote!(#star #mutability ::cxx::core::ffi::c_void),
                    }
                }
                _ => quote!(#ty),
            }
        }
        Type::Ptr(ty) => {
            if proper && types.is_considered_improper_ctype(&ty.inner) {
                let star = ty.star;
                let mutability = ty.mutability;
                let constness = ty.constness;
                quote!(#star #mutability #constness ::cxx::core::ffi::c_void)
            } else {
                quote!(#ty)
            }
        }
        Type::Str(ty) => {
            let span = ty.ampersand.span;
            let rust_str = Ident::new("RustStr", syn::spanned::Spanned::span(&ty.inner));
            quote_spanned!(span=> ::cxx::private::#rust_str)
        }
        Type::SliceRef(ty) => {
            let span = ty.ampersand.span;
            let rust_slice = Ident::new("RustSlice", ty.bracket.span.join());
            quote_spanned!(span=> ::cxx::private::#rust_slice)
        }
        Type::Future(output) => {
            let span = output.span();
            quote_spanned!(span=> ::kj_rs::KjPromiseNodeImpl)
        }
        _ => quote!(#ty),
    }
}

fn expand_extern_return_type(ret: &Option<Type>, types: &Types, proper: bool) -> TokenStream {
    let ret = match ret {
        Some(ret) if !types.needs_indirect_abi(ret) => ret,
        _ => return TokenStream::new(),
    };
    let ty = expand_extern_type(ret, types, proper);
    quote!(-> #ty)
}

// #UnsafeExtern extern "C" {...}
// https://blog.rust-lang.org/2024/10/17/Rust-1.82.0.html#safe-items-with-unsafe-extern
struct UnsafeExtern;

impl ToTokens for UnsafeExtern {
    fn to_tokens(&self, tokens: &mut TokenStream) {
        if rustversion::cfg!(since(1.82)) {
            Token![unsafe](Span::call_site()).to_tokens(tokens);
        }
    }
}

// #[#UnsafeAttr(#ExportNameAttr = "...")]
// https://blog.rust-lang.org/2024/10/17/Rust-1.82.0.html#unsafe-attributes
struct UnsafeAttr;
struct ExportNameAttr;

impl ToTokens for UnsafeAttr {
    fn to_tokens(&self, tokens: &mut TokenStream) {
        if rustversion::cfg!(since(1.82)) {
            Token![unsafe](Span::call_site()).to_tokens(tokens);
        } else {
            Ident::new("cfg_attr", Span::call_site()).to_tokens(tokens);
        }
    }
}

impl ToTokens for ExportNameAttr {
    fn to_tokens(&self, tokens: &mut TokenStream) {
        if rustversion::cfg!(since(1.82)) {
            Ident::new("export_name", Span::call_site()).to_tokens(tokens);
        } else {
            tokens.extend(quote!(all(), export_name));
        }
    }
}<|MERGE_RESOLUTION|>--- conflicted
+++ resolved
@@ -89,19 +89,12 @@
                 expanded.extend(expand_rust_type_impl(ety));
                 hidden.extend(expand_rust_type_layout(ety, types));
             }
-<<<<<<< HEAD
             Api::RustFunction(efn) => {
                 if efn.asyncness.is_some() {
                     // todo!("expand_rust_function_shim\n{}", expand_rust_function_shim(efn, types).to_string());
                 }
                 hidden.extend(expand_rust_function_shim(efn, types));
             }
-            Api::TypeAlias(alias) => {
-                expanded.extend(expand_type_alias(alias));
-                hidden.extend(expand_type_alias_verify(alias, types));
-            }
-=======
-            Api::RustFunction(efn) => hidden.extend(expand_rust_function_shim(efn, types)),
             Api::TypeAlias(alias) => match alias.lang {
                 syntax::Lang::Cxx => {
                     expanded.extend(expand_type_alias(alias));
@@ -112,7 +105,6 @@
                     hidden.extend(expand_type_alias_verify_rust(alias));
                 }
             },
->>>>>>> 5ffc29ab
         }
     }
 
@@ -1354,10 +1346,7 @@
     let doc = &alias.doc;
     let attrs = &alias.attrs;
     let visibility = alias.visibility;
-    let _type_token = alias.type_token;
     let ident = &alias.name.rust;
-    let _generics = &alias.generics;
-    let _eq_token = alias.eq_token;
     let ty = &alias.ty;
     let semi_token = alias.semi_token;
 
