use crate::syntax::atom::Atom::*;
use crate::syntax::attrs::{self, OtherAttrs};
use crate::syntax::cfg::CfgExpr;
use crate::syntax::file::Module;
use crate::syntax::instantiate::{ImplKey, NamedImplKey};
use crate::syntax::qualified::QualifiedName;
use crate::syntax::report::Errors;
use crate::syntax::symbol::Symbol;
use crate::syntax::{
<<<<<<< HEAD
    self, check, mangle, Api, Doc, Enum, ExternFn, ExternType, FnKind, Impl, Lang, Lifetimes, Pair,
    Signature, Struct, Trait, Type, TypeAlias, Types,
=======
    self, check, mangle, Alignment, Api, Doc, Enum, ExternFn, ExternType, Impl, Lifetimes, Pair, Signature,
    Struct, Trait, Type, TypeAlias, Types,
>>>>>>> 9c237070
};
use crate::type_id::Crate;
use crate::{derive, generics};
use proc_macro2::{Ident, Literal, Span, TokenStream};
use quote::{format_ident, quote, quote_spanned, ToTokens};
use std::mem;
use syn::{parse_quote, punctuated, Generics, Lifetime, Result, Token};

pub(crate) fn bridge(mut ffi: Module) -> Result<TokenStream> {
    let ref mut errors = Errors::new();

    let mut cfg = CfgExpr::Unconditional;
    let mut doc = Doc::new();
    let attrs = attrs::parse(
        errors,
        mem::take(&mut ffi.attrs),
        attrs::Parser {
            cfg: Some(&mut cfg),
            doc: Some(&mut doc),
            ..Default::default()
        },
    );

    let content = mem::take(&mut ffi.content);
    let trusted = ffi.unsafety.is_some();
    let namespace = &ffi.namespace;
    let ref mut apis = syntax::parse_items(errors, content, trusted, namespace);
    let ref types = Types::collect(errors, apis);
    errors.propagate()?;

    let generator = check::Generator::Macro;
    check::typecheck(errors, apis, types, generator);
    errors.propagate()?;

    Ok(expand(ffi, doc, attrs, apis, types))
}

fn expand(ffi: Module, doc: Doc, attrs: OtherAttrs, apis: &[Api], types: &Types) -> TokenStream {
    let mut expanded = TokenStream::new();
    let mut hidden = TokenStream::new();
    let mut forbid = TokenStream::new();

    for api in apis {
        if let Api::RustType(ety) = api {
            expanded.extend(expand_rust_type_import(ety));
            hidden.extend(expand_rust_type_assert_unpin(ety, types));
        }
    }

    for api in apis {
        match api {
            Api::Include(_) | Api::Impl(_) => {}
            Api::Struct(strct) => {
                expanded.extend(expand_struct(strct));
                hidden.extend(expand_struct_operators(strct));
                forbid.extend(expand_struct_forbid_drop(strct));
            }
            Api::Enum(enm) => expanded.extend(expand_enum(enm)),
            Api::CxxType(ety) => {
                let ident = &ety.name.rust;
                if !types.structs.contains_key(ident) && !types.enums.contains_key(ident) {
                    expanded.extend(expand_cxx_type(ety));
                    hidden.extend(expand_cxx_type_assert_pinned(ety, types));
                }
            }
            Api::CxxFunction(efn) => {
                expanded.extend(expand_cxx_function_shim(efn, types));
            }
            Api::RustType(ety) => {
                expanded.extend(expand_rust_type_impl(ety));
                hidden.extend(expand_rust_type_layout(ety, types));
            }
            Api::RustFunction(efn) => hidden.extend(expand_rust_function_shim(efn, types)),
            Api::TypeAlias(alias) => {
                expanded.extend(expand_type_alias(alias));
                hidden.extend(expand_type_alias_verify(alias, types));
            }
        }
    }

    for (impl_key, &explicit_impl) in &types.impls {
        match impl_key {
            ImplKey::RustBox(ident) => {
                hidden.extend(expand_rust_box(ident, types, explicit_impl));
            }
            ImplKey::RustVec(ident) => {
                hidden.extend(expand_rust_vec(ident, types, explicit_impl));
            }
            ImplKey::UniquePtr(ident) => {
                expanded.extend(expand_unique_ptr(ident, types, explicit_impl));
            }
            ImplKey::SharedPtr(ident) => {
                expanded.extend(expand_shared_ptr(ident, types, explicit_impl));
            }
            ImplKey::WeakPtr(ident) => {
                expanded.extend(expand_weak_ptr(ident, types, explicit_impl));
            }
            ImplKey::CxxVector(ident) => {
                expanded.extend(expand_cxx_vector(ident, explicit_impl, types));
            }
        }
    }

    if !forbid.is_empty() {
        hidden.extend(expand_forbid(forbid));
    }

    // Work around https://github.com/rust-lang/rust/issues/67851.
    if !hidden.is_empty() {
        expanded.extend(quote! {
            #[doc(hidden)]
            const _: () = {
                #hidden
            };
        });
    }

    let vis = &ffi.vis;
    let mod_token = &ffi.mod_token;
    let ident = &ffi.ident;
    let span = ffi.brace_token.span;
    let expanded = quote_spanned!(span=> {#expanded});

    quote! {
        #doc
        #attrs
        #[deny(improper_ctypes, improper_ctypes_definitions)]
        #[allow(clippy::unknown_lints)]
        #[allow(
            non_camel_case_types,
            non_snake_case,
            clippy::extra_unused_type_parameters,
            clippy::items_after_statements,
            clippy::no_effect_underscore_binding,
            clippy::ptr_as_ptr,
            clippy::ref_as_ptr,
            clippy::upper_case_acronyms,
            clippy::use_self,
        )]
        #vis #mod_token #ident #expanded
    }
}

fn expand_struct(strct: &Struct) -> TokenStream {
    let ident = &strct.name.rust;
    let doc = &strct.doc;
    let alignment = &strct.alignment;
    let attrs = &strct.attrs;
    let generics = &strct.generics;
    let type_id = type_id(&strct.name);
    let fields = strct.fields.iter().map(|field| {
        let doc = &field.doc;
        let attrs = &field.attrs;
        // This span on the pub makes "private type in public interface" errors
        // appear in the right place.
        let vis = field.visibility;
        quote!(#doc #attrs #vis #field)
    });
    let mut derives = None;
    let derived_traits = derive::expand_struct(strct, &mut derives);

    let span = ident.span();
    let visibility = strct.visibility;
    let struct_token = strct.struct_token;
    let struct_def = quote_spanned! {span=>
        #visibility #struct_token #ident #generics {
            #(#fields,)*
        }
    };

    let mut repr = quote! { #[repr(C)] };
    if let Some(Alignment::Align(x)) = alignment {
        // Suffix isn't allowed in repr(align)
        let x = Literal::u32_unsuffixed(*x);
        repr = quote! {
            #repr
            #[repr(align(#x))]
        }
    }
    quote! {
        #doc
        #derives
<<<<<<< HEAD
        #attrs
        #[repr(C)]
=======
        #repr
>>>>>>> 9c237070
        #struct_def

        #[automatically_derived]
        unsafe impl #generics ::cxx::ExternType for #ident #generics {
            #[allow(unused_attributes)] // incorrect lint
            #[doc(hidden)]
            type Id = #type_id;
            type Kind = ::cxx::kind::Trivial;
        }

        #derived_traits
    }
}

fn expand_struct_operators(strct: &Struct) -> TokenStream {
    let ident = &strct.name.rust;
    let generics = &strct.generics;
    let mut operators = TokenStream::new();

    for derive in &strct.derives {
        let span = derive.span;
        match derive.what {
            Trait::PartialEq => {
                let link_name = mangle::operator(&strct.name, "eq");
                let local_name = format_ident!("__operator_eq_{}", strct.name.rust);
                let prevent_unwind_label = format!("::{} as PartialEq>::eq", strct.name.rust);
                operators.extend(quote_spanned! {span=>
                    #[doc(hidden)]
                    #[#UnsafeAttr(#ExportNameAttr = #link_name)]
                    extern "C" fn #local_name #generics(lhs: &#ident #generics, rhs: &#ident #generics) -> bool {
                        let __fn = concat!("<", module_path!(), #prevent_unwind_label);
                        ::cxx::private::prevent_unwind(__fn, || *lhs == *rhs)
                    }
                });

                if !derive::contains(&strct.derives, Trait::Eq) {
                    let link_name = mangle::operator(&strct.name, "ne");
                    let local_name = format_ident!("__operator_ne_{}", strct.name.rust);
                    let prevent_unwind_label = format!("::{} as PartialEq>::ne", strct.name.rust);
                    operators.extend(quote_spanned! {span=>
                        #[doc(hidden)]
                        #[#UnsafeAttr(#ExportNameAttr = #link_name)]
                        extern "C" fn #local_name #generics(lhs: &#ident #generics, rhs: &#ident #generics) -> bool {
                            let __fn = concat!("<", module_path!(), #prevent_unwind_label);
                            ::cxx::private::prevent_unwind(__fn, || *lhs != *rhs)
                        }
                    });
                }
            }
            Trait::PartialOrd => {
                let link_name = mangle::operator(&strct.name, "lt");
                let local_name = format_ident!("__operator_lt_{}", strct.name.rust);
                let prevent_unwind_label = format!("::{} as PartialOrd>::lt", strct.name.rust);
                operators.extend(quote_spanned! {span=>
                    #[doc(hidden)]
                    #[#UnsafeAttr(#ExportNameAttr = #link_name)]
                    extern "C" fn #local_name #generics(lhs: &#ident #generics, rhs: &#ident #generics) -> bool {
                        let __fn = concat!("<", module_path!(), #prevent_unwind_label);
                        ::cxx::private::prevent_unwind(__fn, || *lhs < *rhs)
                    }
                });

                let link_name = mangle::operator(&strct.name, "le");
                let local_name = format_ident!("__operator_le_{}", strct.name.rust);
                let prevent_unwind_label = format!("::{} as PartialOrd>::le", strct.name.rust);
                operators.extend(quote_spanned! {span=>
                    #[doc(hidden)]
                    #[#UnsafeAttr(#ExportNameAttr = #link_name)]
                    extern "C" fn #local_name #generics(lhs: &#ident #generics, rhs: &#ident #generics) -> bool {
                        let __fn = concat!("<", module_path!(), #prevent_unwind_label);
                        ::cxx::private::prevent_unwind(__fn, || *lhs <= *rhs)
                    }
                });

                if !derive::contains(&strct.derives, Trait::Ord) {
                    let link_name = mangle::operator(&strct.name, "gt");
                    let local_name = format_ident!("__operator_gt_{}", strct.name.rust);
                    let prevent_unwind_label = format!("::{} as PartialOrd>::gt", strct.name.rust);
                    operators.extend(quote_spanned! {span=>
                        #[doc(hidden)]
                        #[#UnsafeAttr(#ExportNameAttr = #link_name)]
                        extern "C" fn #local_name #generics(lhs: &#ident #generics, rhs: &#ident #generics) -> bool {
                            let __fn = concat!("<", module_path!(), #prevent_unwind_label);
                            ::cxx::private::prevent_unwind(__fn, || *lhs > *rhs)
                        }
                    });

                    let link_name = mangle::operator(&strct.name, "ge");
                    let local_name = format_ident!("__operator_ge_{}", strct.name.rust);
                    let prevent_unwind_label = format!("::{} as PartialOrd>::ge", strct.name.rust);
                    operators.extend(quote_spanned! {span=>
                        #[doc(hidden)]
                        #[#UnsafeAttr(#ExportNameAttr = #link_name)]
                        extern "C" fn #local_name #generics(lhs: &#ident #generics, rhs: &#ident #generics) -> bool {
                            let __fn = concat!("<", module_path!(), #prevent_unwind_label);
                            ::cxx::private::prevent_unwind(__fn, || *lhs >= *rhs)
                        }
                    });
                }
            }
            Trait::Hash => {
                let link_name = mangle::operator(&strct.name, "hash");
                let local_name = format_ident!("__operator_hash_{}", strct.name.rust);
                let prevent_unwind_label = format!("::{} as Hash>::hash", strct.name.rust);
                operators.extend(quote_spanned! {span=>
                    #[doc(hidden)]
                    #[#UnsafeAttr(#ExportNameAttr = #link_name)]
                    #[allow(clippy::cast_possible_truncation)]
                    extern "C" fn #local_name #generics(this: &#ident #generics) -> usize {
                        let __fn = concat!("<", module_path!(), #prevent_unwind_label);
                        ::cxx::private::prevent_unwind(__fn, || ::cxx::private::hash(this))
                    }
                });
            }
            _ => {}
        }
    }

    operators
}

fn expand_struct_forbid_drop(strct: &Struct) -> TokenStream {
    let ident = &strct.name.rust;
    let generics = &strct.generics;
    let span = ident.span();
    let impl_token = Token![impl](strct.visibility.span);

    quote_spanned! {span=>
        #[automatically_derived]
        #impl_token #generics self::Drop for super::#ident #generics {}
    }
}

fn expand_enum(enm: &Enum) -> TokenStream {
    let ident = &enm.name.rust;
    let doc = &enm.doc;
    let attrs = &enm.attrs;
    let repr = &enm.repr;
    let type_id = type_id(&enm.name);
    let variants = enm.variants.iter().map(|variant| {
        let doc = &variant.doc;
        let attrs = &variant.attrs;
        let variant_ident = &variant.name.rust;
        let discriminant = &variant.discriminant;
        let span = variant_ident.span();
        Some(quote_spanned! {span=>
            #doc
            #attrs
            #[allow(dead_code)]
            pub const #variant_ident: Self = #ident { repr: #discriminant };
        })
    });
    let mut derives = None;
    let derived_traits = derive::expand_enum(enm, &mut derives);

    let span = ident.span();
    let visibility = enm.visibility;
    let struct_token = Token![struct](enm.enum_token.span);
    let enum_repr = quote! {
        #[allow(missing_docs)]
        pub repr: #repr,
    };
    let enum_def = quote_spanned! {span=>
        #visibility #struct_token #ident {
            #enum_repr
        }
    };

    quote! {
        #doc
        #derives
        #attrs
        #[repr(transparent)]
        #enum_def

        #[allow(non_upper_case_globals)]
        impl #ident {
            #(#variants)*
        }

        #[automatically_derived]
        unsafe impl ::cxx::ExternType for #ident {
            #[allow(unused_attributes)] // incorrect lint
            #[doc(hidden)]
            type Id = #type_id;
            type Kind = ::cxx::kind::Trivial;
        }

        #derived_traits
    }
}

fn expand_cxx_type(ety: &ExternType) -> TokenStream {
    let ident = &ety.name.rust;
    let doc = &ety.doc;
    let attrs = &ety.attrs;
    let generics = &ety.generics;
    let type_id = type_id(&ety.name);

    let lifetime_fields = ety.generics.lifetimes.iter().map(|lifetime| {
        let field = format_ident!("_lifetime_{}", lifetime.ident);
        quote!(#field: ::cxx::core::marker::PhantomData<&#lifetime ()>)
    });
    let repr_fields = quote! {
        _private: ::cxx::private::Opaque,
        #(#lifetime_fields,)*
    };

    let span = ident.span();
    let visibility = &ety.visibility;
    let struct_token = Token![struct](ety.type_token.span);
    let extern_type_def = quote_spanned! {span=>
        #visibility #struct_token #ident #generics {
            #repr_fields
        }
    };

    quote! {
        #doc
        #attrs
        #[repr(C)]
        #extern_type_def

        #[automatically_derived]
        unsafe impl #generics ::cxx::ExternType for #ident #generics {
            #[allow(unused_attributes)] // incorrect lint
            #[doc(hidden)]
            type Id = #type_id;
            type Kind = ::cxx::kind::Opaque;
        }
    }
}

fn expand_cxx_type_assert_pinned(ety: &ExternType, types: &Types) -> TokenStream {
    let ident = &ety.name.rust;
    let infer = Token![_](ident.span());

    let resolve = types.resolve(ident);
    let lifetimes = resolve.generics.to_underscore_lifetimes();

    quote! {
        let _: fn() = {
            // Derived from https://github.com/nvzqz/static-assertions-rs.
            trait __AmbiguousIfImpl<A> {
                fn infer() {}
            }

            #[automatically_derived]
            impl<T> __AmbiguousIfImpl<()> for T
            where
                T: ?::cxx::core::marker::Sized
            {}

            #[allow(dead_code)]
            struct __Invalid;

            #[automatically_derived]
            impl<T> __AmbiguousIfImpl<__Invalid> for T
            where
                T: ?::cxx::core::marker::Sized + ::cxx::core::marker::Unpin,
            {}

            // If there is only one specialized trait impl, type inference with
            // `_` can be resolved and this can compile. Fails to compile if
            // user has added a manual Unpin impl for their opaque C++ type as
            // then `__AmbiguousIfImpl<__Invalid>` also exists.
            <#ident #lifetimes as __AmbiguousIfImpl<#infer>>::infer
        };
    }
}

fn expand_cxx_function_decl(efn: &ExternFn, types: &Types) -> TokenStream {
    let generics = &efn.generics;
    let receiver = efn.receiver().into_iter().map(|receiver| {
        let receiver_type = receiver.ty();
        quote!(_: #receiver_type)
    });
    let args = efn.args.iter().map(|arg| {
        let var = &arg.name.rust;
        let colon = arg.colon_token;
        let ty = expand_extern_type(&arg.ty, types, true);
        if arg.ty == RustString {
            quote!(#var #colon *const #ty)
        } else if let Type::RustVec(_) = arg.ty {
            quote!(#var #colon *const #ty)
        } else if let Type::Fn(_) = arg.ty {
            quote!(#var #colon ::cxx::private::FatFunction)
        } else if types.needs_indirect_abi(&arg.ty) {
            quote!(#var #colon *mut #ty)
        } else {
            quote!(#var #colon #ty)
        }
    });
    let all_args = receiver.chain(args);
    let ret = if efn.throws {
        quote!(-> ::cxx::private::Result)
    } else {
        expand_extern_return_type(&efn.ret, types, true)
    };
    let mut outparam = None;
    if indirect_return(efn, types) {
        let ret = expand_extern_type(efn.ret.as_ref().unwrap(), types, true);
        outparam = Some(quote!(__return: *mut #ret));
    }
    let link_name = mangle::extern_fn(efn, types);
    let local_name = format_ident!("__{}", efn.name.rust);
    quote! {
        #[link_name = #link_name]
        fn #local_name #generics(#(#all_args,)* #outparam) #ret;
    }
}

fn expand_cxx_function_shim(efn: &ExternFn, types: &Types) -> TokenStream {
    let doc = &efn.doc;
    let attrs = &efn.attrs;
    let decl = expand_cxx_function_decl(efn, types);
    let receiver = efn.receiver().into_iter().map(|receiver| {
        let var = receiver.var;
        if receiver.pinned {
            let colon = receiver.colon_token;
            let ty = receiver.ty_self();
            quote!(#var #colon #ty)
        } else {
            let ampersand = receiver.ampersand;
            let lifetime = &receiver.lifetime;
            let mutability = receiver.mutability;
            quote!(#ampersand #lifetime #mutability #var)
        }
    });
    let args = efn.args.iter().map(|arg| quote!(#arg));
    let all_args = receiver.chain(args);
    let ret = if efn.throws {
        let ok = match &efn.ret {
            Some(ret) => quote!(#ret),
            None => quote!(()),
        };
        quote!(-> ::cxx::core::result::Result<#ok, ::cxx::Exception>)
    } else {
        expand_return_type(&efn.ret)
    };
    let indirect_return = indirect_return(efn, types);
    let receiver_var = efn
        .receiver()
        .into_iter()
        .map(|receiver| receiver.var.to_token_stream());
    let arg_vars = efn.args.iter().map(|arg| {
        let var = &arg.name.rust;
        let span = var.span();
        match &arg.ty {
            Type::Ident(ident) if ident.rust == RustString => {
                quote_spanned!(span=> #var.as_mut_ptr() as *const ::cxx::private::RustString)
            }
            Type::RustBox(ty) => {
                if types.is_considered_improper_ctype(&ty.inner) {
                    quote_spanned!(span=> ::cxx::alloc::boxed::Box::into_raw(#var).cast())
                } else {
                    quote_spanned!(span=> ::cxx::alloc::boxed::Box::into_raw(#var))
                }
            }
            Type::UniquePtr(ty) => {
                if types.is_considered_improper_ctype(&ty.inner) {
                    quote_spanned!(span=> ::cxx::UniquePtr::into_raw(#var).cast())
                } else {
                    quote_spanned!(span=> ::cxx::UniquePtr::into_raw(#var))
                }
            }
            Type::RustVec(_) => quote_spanned!(span=> #var.as_mut_ptr() as *const ::cxx::private::RustVec<_>),
            Type::Ref(ty) => match &ty.inner {
                Type::Ident(ident) if ident.rust == RustString => match ty.mutable {
                    false => quote_spanned!(span=> ::cxx::private::RustString::from_ref(#var)),
                    true => quote_spanned!(span=> ::cxx::private::RustString::from_mut(#var)),
                },
                Type::RustVec(vec) if vec.inner == RustString => match ty.mutable {
                    false => quote_spanned!(span=> ::cxx::private::RustVec::from_ref_vec_string(#var)),
                    true => quote_spanned!(span=> ::cxx::private::RustVec::from_mut_vec_string(#var)),
                },
                Type::RustVec(_) => match ty.mutable {
                    false => quote_spanned!(span=> ::cxx::private::RustVec::from_ref(#var)),
                    true => quote_spanned!(span=> ::cxx::private::RustVec::from_mut(#var)),
                },
                inner if types.is_considered_improper_ctype(inner) => {
                    let var = match ty.pinned {
                        false => quote!(#var),
                        true => quote_spanned!(span=> ::cxx::core::pin::Pin::into_inner_unchecked(#var)),
                    };
                    match ty.mutable {
                        false => {
                            quote_spanned!(span=> #var as *const #inner as *const ::cxx::core::ffi::c_void)
                        }
                        true => quote_spanned!(span=> #var as *mut #inner as *mut ::cxx::core::ffi::c_void),
                    }
                }
                _ => quote!(#var),
            },
            Type::Ptr(ty) => {
                if types.is_considered_improper_ctype(&ty.inner) {
                    quote_spanned!(span=> #var.cast())
                } else {
                    quote!(#var)
                }
            }
            Type::Str(_) => quote_spanned!(span=> ::cxx::private::RustStr::from(#var)),
            Type::SliceRef(ty) => match ty.mutable {
                false => quote_spanned!(span=> ::cxx::private::RustSlice::from_ref(#var)),
                true => quote_spanned!(span=> ::cxx::private::RustSlice::from_mut(#var)),
            },
            ty if types.needs_indirect_abi(ty) => quote_spanned!(span=> #var.as_mut_ptr()),
            _ => quote!(#var),
        }
    });
    let vars = receiver_var.chain(arg_vars);
    let trampolines = efn
        .args
        .iter()
        .filter_map(|arg| {
            if let Type::Fn(f) = &arg.ty {
                let var = &arg.name;
                Some(expand_function_pointer_trampoline(efn, var, f, types))
            } else {
                None
            }
        })
        .collect::<TokenStream>();
    let mut setup = efn
        .args
        .iter()
        .filter(|arg| types.needs_indirect_abi(&arg.ty))
        .map(|arg| {
            let var = &arg.name.rust;
            let span = var.span();
            // These are arguments for which C++ has taken ownership of the data
            // behind the mut reference it received.
            quote_spanned! {span=>
                let mut #var = ::cxx::core::mem::MaybeUninit::new(#var);
            }
        })
        .collect::<TokenStream>();
    let local_name = format_ident!("__{}", efn.name.rust);
    let span = efn.semi_token.span;
    let call = if indirect_return {
        let ret = expand_extern_type(efn.ret.as_ref().unwrap(), types, true);
        setup.extend(quote_spanned! {span=>
            let mut __return = ::cxx::core::mem::MaybeUninit::<#ret>::uninit();
        });
        setup.extend(if efn.throws {
            quote_spanned! {span=>
                #local_name(#(#vars,)* __return.as_mut_ptr()).exception()?;
            }
        } else {
            quote_spanned! {span=>
                #local_name(#(#vars,)* __return.as_mut_ptr());
            }
        });
        quote_spanned!(span=> __return.assume_init())
    } else if efn.throws {
        quote_spanned! {span=>
            #local_name(#(#vars),*).exception()
        }
    } else {
        quote_spanned! {span=>
            #local_name(#(#vars),*)
        }
    };
    let mut expr;
    if let Some(ret) = &efn.ret {
        expr = match ret {
            Type::Ident(ident) if ident.rust == RustString => {
                quote_spanned!(span=> #call.into_string())
            }
            Type::RustBox(ty) => {
                if types.is_considered_improper_ctype(&ty.inner) {
                    quote_spanned!(span=> ::cxx::alloc::boxed::Box::from_raw(#call.cast()))
                } else {
                    quote_spanned!(span=> ::cxx::alloc::boxed::Box::from_raw(#call))
                }
            }
            Type::RustVec(vec) => {
                if vec.inner == RustString {
                    quote_spanned!(span=> #call.into_vec_string())
                } else {
                    quote_spanned!(span=> #call.into_vec())
                }
            }
            Type::UniquePtr(ty) => {
                if types.is_considered_improper_ctype(&ty.inner) {
                    quote_spanned!(span=> ::cxx::UniquePtr::from_raw(#call.cast()))
                } else {
                    quote_spanned!(span=> ::cxx::UniquePtr::from_raw(#call))
                }
            }
            Type::Ref(ty) => match &ty.inner {
                Type::Ident(ident) if ident.rust == RustString => match ty.mutable {
                    false => quote_spanned!(span=> #call.as_string()),
                    true => quote_spanned!(span=> #call.as_mut_string()),
                },
                Type::RustVec(vec) if vec.inner == RustString => match ty.mutable {
                    false => quote_spanned!(span=> #call.as_vec_string()),
                    true => quote_spanned!(span=> #call.as_mut_vec_string()),
                },
                Type::RustVec(_) => match ty.mutable {
                    false => quote_spanned!(span=> #call.as_vec()),
                    true => quote_spanned!(span=> #call.as_mut_vec()),
                },
                inner if types.is_considered_improper_ctype(inner) => {
                    let mutability = ty.mutability;
                    let deref_mut = quote_spanned!(span=> &#mutability *#call.cast());
                    match ty.pinned {
                        false => deref_mut,
                        true => {
                            quote_spanned!(span=> ::cxx::core::pin::Pin::new_unchecked(#deref_mut))
                        }
                    }
                }
                _ => call,
            },
            Type::Ptr(ty) => {
                if types.is_considered_improper_ctype(&ty.inner) {
                    quote_spanned!(span=> #call.cast())
                } else {
                    call
                }
            }
            Type::Str(_) => quote_spanned!(span=> #call.as_str()),
            Type::SliceRef(slice) => {
                let inner = &slice.inner;
                match slice.mutable {
                    false => quote_spanned!(span=> #call.as_slice::<#inner>()),
                    true => quote_spanned!(span=> #call.as_mut_slice::<#inner>()),
                }
            }
            _ => call,
        };
        if efn.throws {
            expr = quote_spanned!(span=> ::cxx::core::result::Result::Ok(#expr));
        }
    } else if efn.throws {
        expr = call;
    } else {
        expr = quote! { #call; };
    }
    let dispatch = quote_spanned!(span=> unsafe { #setup #expr });
    let visibility = efn.visibility;
    let unsafety = &efn.unsafety;
    let fn_token = efn.fn_token;
    let ident = &efn.name.rust;
    let generics = &efn.generics;
    let arg_list = quote_spanned!(efn.paren_token.span=> (#(#all_args,)*));
    let calling_conv = match efn.lang {
        Lang::Cxx => quote_spanned!(span=> "C"),
        Lang::CxxUnwind => quote_spanned!(span=> "C-unwind"),
        Lang::Rust => unreachable!(),
    };
    let fn_body = quote_spanned!(span=> {
        #UnsafeExtern extern #calling_conv {
            #decl
        }
        #trampolines
        #dispatch
    });
    match efn.self_type() {
        None => {
            quote! {
                #doc
                #attrs
                #visibility #unsafety #fn_token #ident #generics #arg_list #ret #fn_body
            }
        }
        Some(self_type) => {
            let elided_generics;
            let resolve = types.resolve(self_type);
            let self_type_generics = match &efn.kind {
                FnKind::Method(receiver) if receiver.ty.generics.lt_token.is_some() => {
                    &receiver.ty.generics
                }
                _ => {
                    elided_generics = Lifetimes {
                        lt_token: resolve.generics.lt_token,
                        lifetimes: resolve
                            .generics
                            .lifetimes
                            .pairs()
                            .map(|pair| {
                                let lifetime = Lifetime::new("'_", pair.value().apostrophe);
                                let punct = pair.punct().map(|&&comma| comma);
                                punctuated::Pair::new(lifetime, punct)
                            })
                            .collect(),
                        gt_token: resolve.generics.gt_token,
                    };
                    &elided_generics
                }
            };
            quote_spanned! {ident.span()=>
                impl #generics #self_type #self_type_generics {
                    #doc
                    #attrs
                    #visibility #unsafety #fn_token #ident #arg_list #ret #fn_body
                }
            }
        }
    }
}

fn expand_function_pointer_trampoline(
    efn: &ExternFn,
    var: &Pair,
    sig: &Signature,
    types: &Types,
) -> TokenStream {
    let c_trampoline = mangle::c_trampoline(efn, var, types);
    let r_trampoline = mangle::r_trampoline(efn, var, types);
    let local_name = parse_quote!(__);
    let prevent_unwind_label = format!("::{}::{}", efn.name.rust, var.rust);
    let body_span = efn.semi_token.span;
    let shim = expand_rust_function_shim_impl(
        sig,
        types,
        &r_trampoline,
        local_name,
        prevent_unwind_label,
        None,
        Some(&efn.generics),
        &efn.attrs,
        body_span,
    );
    let calling_conv = match efn.lang {
        Lang::Cxx => "C",
        Lang::CxxUnwind => "C-unwind",
        Lang::Rust => unreachable!(),
    };
    let var = &var.rust;

    quote! {
        let #var = ::cxx::private::FatFunction {
            trampoline: {
                #UnsafeExtern extern #calling_conv {
                    #[link_name = #c_trampoline]
                    fn trampoline();
                }
                #shim
                trampoline as usize as *const ::cxx::core::ffi::c_void
            },
            ptr: #var as usize as *const ::cxx::core::ffi::c_void,
        };
    }
}

fn expand_rust_type_import(ety: &ExternType) -> TokenStream {
    let ident = &ety.name.rust;
    let span = ident.span();

    quote_spanned! {span=>
        use super::#ident;
    }
}

fn expand_rust_type_impl(ety: &ExternType) -> TokenStream {
    let ident = &ety.name.rust;
    let generics = &ety.generics;
    let span = ident.span();
    let unsafe_impl = quote_spanned!(ety.type_token.span=> unsafe impl);

    let mut impls = quote_spanned! {span=>
        #[automatically_derived]
        #[doc(hidden)]
        #unsafe_impl #generics ::cxx::private::RustType for #ident #generics {}
    };

    for derive in &ety.derives {
        if derive.what == Trait::ExternType {
            let type_id = type_id(&ety.name);
            let span = derive.span;
            impls.extend(quote_spanned! {span=>
                #[automatically_derived]
                unsafe impl #generics ::cxx::ExternType for #ident #generics {
                    #[allow(unused_attributes)] // incorrect lint
                    #[doc(hidden)]
                    type Id = #type_id;
                    type Kind = ::cxx::kind::Opaque;
                }
            });
        }
    }

    impls
}

fn expand_rust_type_assert_unpin(ety: &ExternType, types: &Types) -> TokenStream {
    let ident = &ety.name.rust;
    let begin_span = Token![::](ety.type_token.span);
    let unpin = quote_spanned! {ety.semi_token.span=>
        #begin_span cxx::core::marker::Unpin
    };

    let resolve = types.resolve(ident);
    let lifetimes = resolve.generics.to_underscore_lifetimes();

    quote_spanned! {ident.span()=>
        let _ = {
            fn __AssertUnpin<T: ?::cxx::core::marker::Sized + #unpin>() {}
            __AssertUnpin::<#ident #lifetimes>
        };
    }
}

fn expand_rust_type_layout(ety: &ExternType, types: &Types) -> TokenStream {
    // Rustc will render as follows if not sized:
    //
    //     type TheirType;
    //     -----^^^^^^^^^-
    //     |    |
    //     |    doesn't have a size known at compile-time
    //     required by this bound in `__AssertSized`

    let ident = &ety.name.rust;
    let begin_span = Token![::](ety.type_token.span);
    let sized = quote_spanned! {ety.semi_token.span=>
        #begin_span cxx::core::marker::Sized
    };

    let link_sizeof = mangle::operator(&ety.name, "sizeof");
    let link_alignof = mangle::operator(&ety.name, "alignof");

    let local_sizeof = format_ident!("__sizeof_{}", ety.name.rust);
    let local_alignof = format_ident!("__alignof_{}", ety.name.rust);

    let resolve = types.resolve(ident);
    let lifetimes = resolve.generics.to_underscore_lifetimes();

    quote_spanned! {ident.span()=>
        {
            #[doc(hidden)]
            #[allow(clippy::needless_maybe_sized)]
            fn __AssertSized<T: ?#sized + #sized>() -> ::cxx::core::alloc::Layout {
                ::cxx::core::alloc::Layout::new::<T>()
            }
            #[doc(hidden)]
            #[#UnsafeAttr(#ExportNameAttr = #link_sizeof)]
            extern "C" fn #local_sizeof() -> usize {
                __AssertSized::<#ident #lifetimes>().size()
            }
            #[doc(hidden)]
            #[#UnsafeAttr(#ExportNameAttr = #link_alignof)]
            extern "C" fn #local_alignof() -> usize {
                __AssertSized::<#ident #lifetimes>().align()
            }
        }
    }
}

fn expand_forbid(impls: TokenStream) -> TokenStream {
    quote! {
        mod forbid {
            pub trait Drop {}
            #[automatically_derived]
            #[allow(drop_bounds)]
            impl<T: ?::cxx::core::marker::Sized + ::cxx::core::ops::Drop> self::Drop for T {}
            #impls
        }
    }
}

fn expand_rust_function_shim(efn: &ExternFn, types: &Types) -> TokenStream {
    let link_name = mangle::extern_fn(efn, types);
    let local_name = match efn.self_type() {
        None => format_ident!("__{}", efn.name.rust),
        Some(self_type) => format_ident!("__{}__{}", self_type, efn.name.rust),
    };
    let prevent_unwind_label = match efn.self_type() {
        None => format!("::{}", efn.name.rust),
        Some(self_type) => format!("::{}::{}", self_type, efn.name.rust),
    };
    let invoke = Some(&efn.name.rust);
    let body_span = efn.semi_token.span;
    expand_rust_function_shim_impl(
        efn,
        types,
        &link_name,
        local_name,
        prevent_unwind_label,
        invoke,
        None,
        &efn.attrs,
        body_span,
    )
}

fn expand_rust_function_shim_impl(
    sig: &Signature,
    types: &Types,
    link_name: &Symbol,
    local_name: Ident,
    prevent_unwind_label: String,
    invoke: Option<&Ident>,
    outer_generics: Option<&Generics>,
    attrs: &OtherAttrs,
    body_span: Span,
) -> TokenStream {
    let generics = outer_generics.unwrap_or(&sig.generics);
    let receiver_var = sig
        .receiver()
        .map(|receiver| quote_spanned!(receiver.var.span=> __self));
    let receiver = sig.receiver().map(|receiver| {
        let colon = receiver.colon_token;
        let receiver_type = receiver.ty();
        quote!(#receiver_var #colon #receiver_type)
    });
    let args = sig.args.iter().map(|arg| {
        let var = &arg.name.rust;
        let colon = arg.colon_token;
        let ty = expand_extern_type(&arg.ty, types, false);
        if types.needs_indirect_abi(&arg.ty) {
            quote!(#var #colon *mut #ty)
        } else {
            quote!(#var #colon #ty)
        }
    });
    let all_args = receiver.into_iter().chain(args);

    let mut requires_unsafe = false;
    let arg_vars = sig.args.iter().map(|arg| {
        let var = &arg.name.rust;
        let span = var.span();
        match &arg.ty {
            Type::Ident(i) if i.rust == RustString => {
                requires_unsafe = true;
                quote_spanned!(span=> ::cxx::core::mem::take((*#var).as_mut_string()))
            }
            Type::RustBox(_) => {
                requires_unsafe = true;
                quote_spanned!(span=> ::cxx::alloc::boxed::Box::from_raw(#var))
            }
            Type::RustVec(vec) => {
                requires_unsafe = true;
                if vec.inner == RustString {
                    quote_spanned!(span=> ::cxx::core::mem::take((*#var).as_mut_vec_string()))
                } else {
                    quote_spanned!(span=> ::cxx::core::mem::take((*#var).as_mut_vec()))
                }
            }
            Type::UniquePtr(_) => {
                requires_unsafe = true;
                quote_spanned!(span=> ::cxx::UniquePtr::from_raw(#var))
            }
            Type::Ref(ty) => match &ty.inner {
                Type::Ident(i) if i.rust == RustString => match ty.mutable {
                    false => quote_spanned!(span=> #var.as_string()),
                    true => quote_spanned!(span=> #var.as_mut_string()),
                },
                Type::RustVec(vec) if vec.inner == RustString => match ty.mutable {
                    false => quote_spanned!(span=> #var.as_vec_string()),
                    true => quote_spanned!(span=> #var.as_mut_vec_string()),
                },
                Type::RustVec(_) => match ty.mutable {
                    false => quote_spanned!(span=> #var.as_vec()),
                    true => quote_spanned!(span=> #var.as_mut_vec()),
                },
                _ => quote!(#var),
            },
            Type::Str(_) => {
                requires_unsafe = true;
                quote_spanned!(span=> #var.as_str())
            }
            Type::SliceRef(slice) => {
                requires_unsafe = true;
                let inner = &slice.inner;
                match slice.mutable {
                    false => quote_spanned!(span=> #var.as_slice::<#inner>()),
                    true => quote_spanned!(span=> #var.as_mut_slice::<#inner>()),
                }
            }
            ty if types.needs_indirect_abi(ty) => {
                requires_unsafe = true;
                quote_spanned!(span=> ::cxx::core::ptr::read(#var))
            }
            _ => quote!(#var),
        }
    });
    let vars: Vec<_> = receiver_var.into_iter().chain(arg_vars).collect();

    let wrap_super = invoke.map(|invoke| expand_rust_function_shim_super(sig, &local_name, invoke));

    let mut requires_closure;
    let mut call = match invoke {
        Some(_) => {
            requires_closure = false;
            quote!(#local_name)
        }
        None => {
            requires_closure = true;
            requires_unsafe = true;
            quote!(::cxx::core::mem::transmute::<*const (), #sig>(__extern))
        }
    };
    requires_closure |= !vars.is_empty();
    call.extend(quote! { (#(#vars),*) });

    let span = body_span;
    let conversion = sig.ret.as_ref().and_then(|ret| match ret {
        Type::Ident(ident) if ident.rust == RustString => {
            Some(quote_spanned!(span=> ::cxx::private::RustString::from))
        }
        Type::RustBox(_) => Some(quote_spanned!(span=> ::cxx::alloc::boxed::Box::into_raw)),
        Type::RustVec(vec) => {
            if vec.inner == RustString {
                Some(quote_spanned!(span=> ::cxx::private::RustVec::from_vec_string))
            } else {
                Some(quote_spanned!(span=> ::cxx::private::RustVec::from))
            }
        }
        Type::UniquePtr(_) => Some(quote_spanned!(span=> ::cxx::UniquePtr::into_raw)),
        Type::Ref(ty) => match &ty.inner {
            Type::Ident(ident) if ident.rust == RustString => match ty.mutable {
                false => Some(quote_spanned!(span=> ::cxx::private::RustString::from_ref)),
                true => Some(quote_spanned!(span=> ::cxx::private::RustString::from_mut)),
            },
            Type::RustVec(vec) if vec.inner == RustString => match ty.mutable {
                false => Some(quote_spanned!(span=> ::cxx::private::RustVec::from_ref_vec_string)),
                true => Some(quote_spanned!(span=> ::cxx::private::RustVec::from_mut_vec_string)),
            },
            Type::RustVec(_) => match ty.mutable {
                false => Some(quote_spanned!(span=> ::cxx::private::RustVec::from_ref)),
                true => Some(quote_spanned!(span=> ::cxx::private::RustVec::from_mut)),
            },
            _ => None,
        },
        Type::Str(_) => Some(quote_spanned!(span=> ::cxx::private::RustStr::from)),
        Type::SliceRef(ty) => match ty.mutable {
            false => Some(quote_spanned!(span=> ::cxx::private::RustSlice::from_ref)),
            true => Some(quote_spanned!(span=> ::cxx::private::RustSlice::from_mut)),
        },
        _ => None,
    });

    let mut expr = match conversion {
        None => call,
        Some(conversion) if !sig.throws => {
            requires_closure = true;
            quote_spanned!(span=> #conversion(#call))
        }
        Some(conversion) => {
            requires_closure = true;
            quote_spanned!(span=> ::cxx::core::result::Result::map(#call, #conversion))
        }
    };

    let mut outparam = None;
    let indirect_return = indirect_return(sig, types);
    if indirect_return {
        let ret = expand_extern_type(sig.ret.as_ref().unwrap(), types, false);
        outparam = Some(quote_spanned!(span=> __return: *mut #ret,));
    }
    if sig.throws {
        let out = match sig.ret {
            Some(_) => quote_spanned!(span=> __return),
            None => quote_spanned!(span=> &mut ()),
        };
        requires_closure = true;
        requires_unsafe = true;
        expr = quote_spanned!(span=> ::cxx::private::r#try(#out, #expr));
    } else if indirect_return {
        requires_closure = true;
        requires_unsafe = true;
        expr = quote_spanned!(span=> ::cxx::core::ptr::write(__return, #expr));
    }

    if requires_unsafe {
        expr = quote_spanned!(span=> unsafe { #expr });
    }

    let closure = if requires_closure {
        quote_spanned!(span=> move || #expr)
    } else {
        quote!(#local_name)
    };

    expr = quote_spanned!(span=> ::cxx::private::prevent_unwind(__fn, #closure));

    let ret = if sig.throws {
        quote!(-> ::cxx::private::Result)
    } else {
        expand_extern_return_type(&sig.ret, types, false)
    };

    let pointer = match invoke {
        None => Some(quote_spanned!(span=> __extern: *const ())),
        Some(_) => None,
    };

    quote_spanned! {span=>
        #attrs
        #[doc(hidden)]
        #[#UnsafeAttr(#ExportNameAttr = #link_name)]
        unsafe extern "C" fn #local_name #generics(#(#all_args,)* #outparam #pointer) #ret {
            let __fn = ::cxx::private::concat!(::cxx::private::module_path!(), #prevent_unwind_label);
            #wrap_super
            #expr
        }
    }
}

// A wrapper like `fn f(x: Arg) { super::f(x) }` just to ensure we have the
// accurate unsafety declaration and no problematic elided lifetimes.
fn expand_rust_function_shim_super(
    sig: &Signature,
    local_name: &Ident,
    invoke: &Ident,
) -> TokenStream {
    let unsafety = sig.unsafety;
    let generics = &sig.generics;

    let receiver_var = sig
        .receiver()
        .map(|receiver| Ident::new("__self", receiver.var.span));
    let receiver = sig.receiver().into_iter().map(|receiver| {
        let receiver_type = receiver.ty();
        quote!(#receiver_var: #receiver_type)
    });
    let args = sig.args.iter().map(|arg| quote!(#arg));
    let all_args = receiver.chain(args);

    let ret = if let Some((result, _langle, rangle)) = sig.throws_tokens {
        let ok = match &sig.ret {
            Some(ret) => quote!(#ret),
            None => quote!(()),
        };
        // Set spans that result in the `Result<...>` written by the user being
        // highlighted as the cause if their error type has no Display impl.
        let result_begin = quote_spanned!(result.span=> ::cxx::core::result::Result<#ok, impl);
        let result_end = if rustversion::cfg!(since(1.82)) {
            // https://blog.rust-lang.org/2024/10/17/Rust-1.82.0.html#precise-capturing-use-syntax
            quote_spanned!(rangle.span=> ::cxx::core::fmt::Display + use<>>)
        } else {
            quote_spanned!(rangle.span=> ::cxx::core::fmt::Display>)
        };
        quote!(-> #result_begin #result_end)
    } else {
        expand_return_type(&sig.ret)
    };

    let arg_vars = sig.args.iter().map(|arg| &arg.name.rust);
    let vars = receiver_var.iter().chain(arg_vars);

    let span = invoke.span();
    let call = match sig.self_type() {
        None => quote_spanned!(span=> super::#invoke),
        Some(self_type) => quote_spanned!(span=> #self_type::#invoke),
    };

    let mut body = quote_spanned!(span=> #call(#(#vars,)*));
    let mut allow_unused_unsafe = None;
    if unsafety.is_some() {
        body = quote_spanned!(span=> unsafe { #body });
        allow_unused_unsafe = Some(quote_spanned!(span=> #[allow(unused_unsafe)]));
    }

    quote_spanned! {span=>
        #allow_unused_unsafe
        #unsafety fn #local_name #generics(#(#all_args,)*) #ret {
            #body
        }
    }
}

fn expand_type_alias(alias: &TypeAlias) -> TokenStream {
    let doc = &alias.doc;
    let attrs = &alias.attrs;
    let visibility = alias.visibility;
    let type_token = alias.type_token;
    let ident = &alias.name.rust;
    let generics = &alias.generics;
    let eq_token = alias.eq_token;
    let ty = &alias.ty;
    let semi_token = alias.semi_token;

    quote! {
        #doc
        #attrs
        #visibility #type_token #ident #generics #eq_token #ty #semi_token
    }
}

fn expand_type_alias_verify(alias: &TypeAlias, types: &Types) -> TokenStream {
    let attrs = &alias.attrs;
    let ident = &alias.name.rust;
    let type_id = type_id(&alias.name);
    let begin_span = alias.type_token.span;
    let end_span = alias.semi_token.span;
    let begin = quote_spanned!(begin_span=> ::cxx::private::verify_extern_type::<);
    let end = quote_spanned!(end_span=> >);

    let mut verify = quote! {
        #attrs
        const _: fn() = #begin #ident, #type_id #end;
    };

    if types.required_trivial.contains_key(&alias.name.rust) {
        let begin = quote_spanned!(begin_span=> ::cxx::private::verify_extern_kind::<);
        verify.extend(quote! {
            #attrs
            const _: fn() = #begin #ident, ::cxx::kind::Trivial #end;
        });
    }

    verify
}

fn type_id(name: &Pair) -> TokenStream {
    let namespace_segments = name.namespace.iter();
    let mut segments = Vec::with_capacity(namespace_segments.len() + 1);
    segments.extend(namespace_segments.cloned());
    segments.push(Ident::new(&name.cxx.to_string(), Span::call_site()));
    let qualified = QualifiedName { segments };
    crate::type_id::expand(Crate::Cxx, qualified)
}

fn expand_rust_box(key: &NamedImplKey, types: &Types, explicit_impl: Option<&Impl>) -> TokenStream {
    let ident = key.rust;
    let resolve = types.resolve(ident);
    let link_prefix = format!("cxxbridge1$box${}$", resolve.name.to_symbol());
    let link_alloc = format!("{}alloc", link_prefix);
    let link_dealloc = format!("{}dealloc", link_prefix);
    let link_drop = format!("{}drop", link_prefix);

    let local_prefix = format_ident!("{}__box_", ident);
    let local_alloc = format_ident!("{}alloc", local_prefix);
    let local_dealloc = format_ident!("{}dealloc", local_prefix);
    let local_drop = format_ident!("{}drop", local_prefix);

    let (impl_generics, ty_generics) = generics::split_for_impl(key, explicit_impl, resolve);

    let begin_span = explicit_impl.map_or(key.begin_span, |explicit| explicit.impl_token.span);
    let end_span = explicit_impl.map_or(key.end_span, |explicit| explicit.brace_token.span.join());
    let unsafe_token = format_ident!("unsafe", span = begin_span);
    let prevent_unwind_drop_label = format!("::{} as Drop>::drop", ident);

    quote_spanned! {end_span=>
        #[automatically_derived]
        #[doc(hidden)]
        #unsafe_token impl #impl_generics ::cxx::private::ImplBox for #ident #ty_generics {}
        #[doc(hidden)]
        #[#UnsafeAttr(#ExportNameAttr = #link_alloc)]
        unsafe extern "C" fn #local_alloc #impl_generics() -> *mut ::cxx::core::mem::MaybeUninit<#ident #ty_generics> {
            // No prevent_unwind: the global allocator is not allowed to panic.
            //
            // TODO: replace with Box::new_uninit when stable.
            // https://doc.rust-lang.org/std/boxed/struct.Box.html#method.new_uninit
            // https://github.com/rust-lang/rust/issues/63291
            ::cxx::alloc::boxed::Box::into_raw(::cxx::alloc::boxed::Box::new(::cxx::core::mem::MaybeUninit::uninit()))
        }
        #[doc(hidden)]
        #[#UnsafeAttr(#ExportNameAttr = #link_dealloc)]
        unsafe extern "C" fn #local_dealloc #impl_generics(ptr: *mut ::cxx::core::mem::MaybeUninit<#ident #ty_generics>) {
            // No prevent_unwind: the global allocator is not allowed to panic.
            let _ = unsafe { ::cxx::alloc::boxed::Box::from_raw(ptr) };
        }
        #[doc(hidden)]
        #[#UnsafeAttr(#ExportNameAttr = #link_drop)]
        unsafe extern "C" fn #local_drop #impl_generics(this: *mut ::cxx::alloc::boxed::Box<#ident #ty_generics>) {
            let __fn = concat!("<", module_path!(), #prevent_unwind_drop_label);
            ::cxx::private::prevent_unwind(__fn, || unsafe { ::cxx::core::ptr::drop_in_place(this) });
        }
    }
}

fn expand_rust_vec(key: &NamedImplKey, types: &Types, explicit_impl: Option<&Impl>) -> TokenStream {
    let elem = key.rust;
    let resolve = types.resolve(elem);
    let link_prefix = format!("cxxbridge1$rust_vec${}$", resolve.name.to_symbol());
    let link_new = format!("{}new", link_prefix);
    let link_drop = format!("{}drop", link_prefix);
    let link_len = format!("{}len", link_prefix);
    let link_capacity = format!("{}capacity", link_prefix);
    let link_data = format!("{}data", link_prefix);
    let link_reserve_total = format!("{}reserve_total", link_prefix);
    let link_set_len = format!("{}set_len", link_prefix);
    let link_truncate = format!("{}truncate", link_prefix);

    let local_prefix = format_ident!("{}__vec_", elem);
    let local_new = format_ident!("{}new", local_prefix);
    let local_drop = format_ident!("{}drop", local_prefix);
    let local_len = format_ident!("{}len", local_prefix);
    let local_capacity = format_ident!("{}capacity", local_prefix);
    let local_data = format_ident!("{}data", local_prefix);
    let local_reserve_total = format_ident!("{}reserve_total", local_prefix);
    let local_set_len = format_ident!("{}set_len", local_prefix);
    let local_truncate = format_ident!("{}truncate", local_prefix);

    let (impl_generics, ty_generics) = generics::split_for_impl(key, explicit_impl, resolve);

    let begin_span = explicit_impl.map_or(key.begin_span, |explicit| explicit.impl_token.span);
    let end_span = explicit_impl.map_or(key.end_span, |explicit| explicit.brace_token.span.join());
    let unsafe_token = format_ident!("unsafe", span = begin_span);
    let prevent_unwind_drop_label = format!("::{} as Drop>::drop", elem);

    quote_spanned! {end_span=>
        #[automatically_derived]
        #[doc(hidden)]
        #unsafe_token impl #impl_generics ::cxx::private::ImplVec for #elem #ty_generics {}
        #[doc(hidden)]
        #[#UnsafeAttr(#ExportNameAttr = #link_new)]
        unsafe extern "C" fn #local_new #impl_generics(this: *mut ::cxx::private::RustVec<#elem #ty_generics>) {
            // No prevent_unwind: cannot panic.
            unsafe {
                ::cxx::core::ptr::write(this, ::cxx::private::RustVec::new());
            }
        }
        #[doc(hidden)]
        #[#UnsafeAttr(#ExportNameAttr = #link_drop)]
        unsafe extern "C" fn #local_drop #impl_generics(this: *mut ::cxx::private::RustVec<#elem #ty_generics>) {
            let __fn = concat!("<", module_path!(), #prevent_unwind_drop_label);
            ::cxx::private::prevent_unwind(
                __fn,
                || unsafe { ::cxx::core::ptr::drop_in_place(this) },
            );
        }
        #[doc(hidden)]
        #[#UnsafeAttr(#ExportNameAttr = #link_len)]
        unsafe extern "C" fn #local_len #impl_generics(this: *const ::cxx::private::RustVec<#elem #ty_generics>) -> usize {
            // No prevent_unwind: cannot panic.
            unsafe { (*this).len() }
        }
        #[doc(hidden)]
        #[#UnsafeAttr(#ExportNameAttr = #link_capacity)]
        unsafe extern "C" fn #local_capacity #impl_generics(this: *const ::cxx::private::RustVec<#elem #ty_generics>) -> usize {
            // No prevent_unwind: cannot panic.
            unsafe { (*this).capacity() }
        }
        #[doc(hidden)]
        #[#UnsafeAttr(#ExportNameAttr = #link_data)]
        unsafe extern "C" fn #local_data #impl_generics(this: *const ::cxx::private::RustVec<#elem #ty_generics>) -> *const #elem #ty_generics {
            // No prevent_unwind: cannot panic.
            unsafe { (*this).as_ptr() }
        }
        #[doc(hidden)]
        #[#UnsafeAttr(#ExportNameAttr = #link_reserve_total)]
        unsafe extern "C" fn #local_reserve_total #impl_generics(this: *mut ::cxx::private::RustVec<#elem #ty_generics>, new_cap: usize) {
            // No prevent_unwind: the global allocator is not allowed to panic.
            unsafe {
                (*this).reserve_total(new_cap);
            }
        }
        #[doc(hidden)]
        #[#UnsafeAttr(#ExportNameAttr = #link_set_len)]
        unsafe extern "C" fn #local_set_len #impl_generics(this: *mut ::cxx::private::RustVec<#elem #ty_generics>, len: usize) {
            // No prevent_unwind: cannot panic.
            unsafe {
                (*this).set_len(len);
            }
        }
        #[doc(hidden)]
        #[#UnsafeAttr(#ExportNameAttr = #link_truncate)]
        unsafe extern "C" fn #local_truncate #impl_generics(this: *mut ::cxx::private::RustVec<#elem #ty_generics>, len: usize) {
            let __fn = concat!("<", module_path!(), #prevent_unwind_drop_label);
            ::cxx::private::prevent_unwind(
                __fn,
                || unsafe { (*this).truncate(len) },
            );
        }
    }
}

fn expand_unique_ptr(
    key: &NamedImplKey,
    types: &Types,
    explicit_impl: Option<&Impl>,
) -> TokenStream {
    let ident = key.rust;
    let name = ident.to_string();
    let resolve = types.resolve(ident);
    let prefix = format!("cxxbridge1$unique_ptr${}$", resolve.name.to_symbol());
    let link_null = format!("{}null", prefix);
    let link_uninit = format!("{}uninit", prefix);
    let link_raw = format!("{}raw", prefix);
    let link_get = format!("{}get", prefix);
    let link_release = format!("{}release", prefix);
    let link_drop = format!("{}drop", prefix);

    let (impl_generics, ty_generics) = generics::split_for_impl(key, explicit_impl, resolve);

    let can_construct_from_value = types.is_maybe_trivial(ident);
    let new_method = if can_construct_from_value {
        let raw_mut = if rustversion::cfg!(since(1.82)) {
            quote!(&raw mut)
        } else {
            quote!(&mut)
        };
        Some(quote! {
            fn __new(value: Self) -> ::cxx::core::mem::MaybeUninit<*mut ::cxx::core::ffi::c_void> {
                #UnsafeExtern extern "C" {
                    #[link_name = #link_uninit]
                    fn __uninit(this: *mut ::cxx::core::mem::MaybeUninit<*mut ::cxx::core::ffi::c_void>) -> *mut ::cxx::core::ffi::c_void;
                }
                let mut repr = ::cxx::core::mem::MaybeUninit::uninit();
                unsafe {
                    __uninit(#raw_mut repr).cast::<#ident #ty_generics>().write(value);
                }
                repr
            }
        })
    } else {
        None
    };

    let begin_span = explicit_impl.map_or(key.begin_span, |explicit| explicit.impl_token.span);
    let end_span = explicit_impl.map_or(key.end_span, |explicit| explicit.brace_token.span.join());
    let unsafe_token = format_ident!("unsafe", span = begin_span);
    let raw_const = if rustversion::cfg!(since(1.82)) {
        quote_spanned!(end_span=> &raw const)
    } else {
        quote_spanned!(end_span=> &)
    };
    let raw_mut = if rustversion::cfg!(since(1.82)) {
        quote_spanned!(end_span=> &raw mut)
    } else {
        quote_spanned!(end_span=> &mut)
    };

    quote_spanned! {end_span=>
        #[automatically_derived]
        #unsafe_token impl #impl_generics ::cxx::private::UniquePtrTarget for #ident #ty_generics {
            fn __typename(f: &mut ::cxx::core::fmt::Formatter<'_>) -> ::cxx::core::fmt::Result {
                f.write_str(#name)
            }
            fn __null() -> ::cxx::core::mem::MaybeUninit<*mut ::cxx::core::ffi::c_void> {
                #UnsafeExtern extern "C" {
                    #[link_name = #link_null]
                    fn __null(this: *mut ::cxx::core::mem::MaybeUninit<*mut ::cxx::core::ffi::c_void>);
                }
                let mut repr = ::cxx::core::mem::MaybeUninit::uninit();
                unsafe {
                    __null(#raw_mut repr);
                }
                repr
            }
            #new_method
            unsafe fn __raw(raw: *mut Self) -> ::cxx::core::mem::MaybeUninit<*mut ::cxx::core::ffi::c_void> {
                #UnsafeExtern extern "C" {
                    #[link_name = #link_raw]
                    fn __raw(this: *mut ::cxx::core::mem::MaybeUninit<*mut ::cxx::core::ffi::c_void>, raw: *mut ::cxx::core::ffi::c_void);
                }
                let mut repr = ::cxx::core::mem::MaybeUninit::uninit();
                unsafe {
                    __raw(#raw_mut repr, raw.cast());
                }
                repr
            }
            unsafe fn __get(repr: ::cxx::core::mem::MaybeUninit<*mut ::cxx::core::ffi::c_void>) -> *const Self {
                #UnsafeExtern extern "C" {
                    #[link_name = #link_get]
                    fn __get(this: *const ::cxx::core::mem::MaybeUninit<*mut ::cxx::core::ffi::c_void>) -> *const ::cxx::core::ffi::c_void;
                }
                unsafe { __get(#raw_const repr).cast() }
            }
            unsafe fn __release(mut repr: ::cxx::core::mem::MaybeUninit<*mut ::cxx::core::ffi::c_void>) -> *mut Self {
                #UnsafeExtern extern "C" {
                    #[link_name = #link_release]
                    fn __release(this: *mut ::cxx::core::mem::MaybeUninit<*mut ::cxx::core::ffi::c_void>) -> *mut ::cxx::core::ffi::c_void;
                }
                unsafe { __release(#raw_mut repr).cast() }
            }
            unsafe fn __drop(mut repr: ::cxx::core::mem::MaybeUninit<*mut ::cxx::core::ffi::c_void>) {
                #UnsafeExtern extern "C" {
                    #[link_name = #link_drop]
                    fn __drop(this: *mut ::cxx::core::mem::MaybeUninit<*mut ::cxx::core::ffi::c_void>);
                }
                unsafe {
                    __drop(#raw_mut repr);
                }
            }
        }
    }
}

fn expand_shared_ptr(
    key: &NamedImplKey,
    types: &Types,
    explicit_impl: Option<&Impl>,
) -> TokenStream {
    let ident = key.rust;
    let name = ident.to_string();
    let resolve = types.resolve(ident);
    let prefix = format!("cxxbridge1$shared_ptr${}$", resolve.name.to_symbol());
    let link_null = format!("{}null", prefix);
    let link_uninit = format!("{}uninit", prefix);
    let link_clone = format!("{}clone", prefix);
    let link_get = format!("{}get", prefix);
    let link_drop = format!("{}drop", prefix);

    let (impl_generics, ty_generics) = generics::split_for_impl(key, explicit_impl, resolve);

    let can_construct_from_value = types.is_maybe_trivial(ident);
    let new_method = if can_construct_from_value {
        Some(quote! {
            unsafe fn __new(value: Self, new: *mut ::cxx::core::ffi::c_void) {
                #UnsafeExtern extern "C" {
                    #[link_name = #link_uninit]
                    fn __uninit(new: *mut ::cxx::core::ffi::c_void) -> *mut ::cxx::core::ffi::c_void;
                }
                unsafe {
                    __uninit(new).cast::<#ident #ty_generics>().write(value);
                }
            }
        })
    } else {
        None
    };

    let begin_span = explicit_impl.map_or(key.begin_span, |explicit| explicit.impl_token.span);
    let end_span = explicit_impl.map_or(key.end_span, |explicit| explicit.brace_token.span.join());
    let unsafe_token = format_ident!("unsafe", span = begin_span);

    quote_spanned! {end_span=>
        #[automatically_derived]
        #unsafe_token impl #impl_generics ::cxx::private::SharedPtrTarget for #ident #ty_generics {
            fn __typename(f: &mut ::cxx::core::fmt::Formatter<'_>) -> ::cxx::core::fmt::Result {
                f.write_str(#name)
            }
            unsafe fn __null(new: *mut ::cxx::core::ffi::c_void) {
                #UnsafeExtern extern "C" {
                    #[link_name = #link_null]
                    fn __null(new: *mut ::cxx::core::ffi::c_void);
                }
                unsafe {
                    __null(new);
                }
            }
            #new_method
            unsafe fn __clone(this: *const ::cxx::core::ffi::c_void, new: *mut ::cxx::core::ffi::c_void) {
                #UnsafeExtern extern "C" {
                    #[link_name = #link_clone]
                    fn __clone(this: *const ::cxx::core::ffi::c_void, new: *mut ::cxx::core::ffi::c_void);
                }
                unsafe {
                    __clone(this, new);
                }
            }
            unsafe fn __get(this: *const ::cxx::core::ffi::c_void) -> *const Self {
                #UnsafeExtern extern "C" {
                    #[link_name = #link_get]
                    fn __get(this: *const ::cxx::core::ffi::c_void) -> *const ::cxx::core::ffi::c_void;
                }
                unsafe { __get(this).cast() }
            }
            unsafe fn __drop(this: *mut ::cxx::core::ffi::c_void) {
                #UnsafeExtern extern "C" {
                    #[link_name = #link_drop]
                    fn __drop(this: *mut ::cxx::core::ffi::c_void);
                }
                unsafe {
                    __drop(this);
                }
            }
        }
    }
}

fn expand_weak_ptr(key: &NamedImplKey, types: &Types, explicit_impl: Option<&Impl>) -> TokenStream {
    let ident = key.rust;
    let name = ident.to_string();
    let resolve = types.resolve(ident);
    let prefix = format!("cxxbridge1$weak_ptr${}$", resolve.name.to_symbol());
    let link_null = format!("{}null", prefix);
    let link_clone = format!("{}clone", prefix);
    let link_downgrade = format!("{}downgrade", prefix);
    let link_upgrade = format!("{}upgrade", prefix);
    let link_drop = format!("{}drop", prefix);

    let (impl_generics, ty_generics) = generics::split_for_impl(key, explicit_impl, resolve);

    let begin_span = explicit_impl.map_or(key.begin_span, |explicit| explicit.impl_token.span);
    let end_span = explicit_impl.map_or(key.end_span, |explicit| explicit.brace_token.span.join());
    let unsafe_token = format_ident!("unsafe", span = begin_span);

    quote_spanned! {end_span=>
        #[automatically_derived]
        #unsafe_token impl #impl_generics ::cxx::private::WeakPtrTarget for #ident #ty_generics {
            fn __typename(f: &mut ::cxx::core::fmt::Formatter<'_>) -> ::cxx::core::fmt::Result {
                f.write_str(#name)
            }
            unsafe fn __null(new: *mut ::cxx::core::ffi::c_void) {
                #UnsafeExtern extern "C" {
                    #[link_name = #link_null]
                    fn __null(new: *mut ::cxx::core::ffi::c_void);
                }
                unsafe {
                    __null(new);
                }
            }
            unsafe fn __clone(this: *const ::cxx::core::ffi::c_void, new: *mut ::cxx::core::ffi::c_void) {
                #UnsafeExtern extern "C" {
                    #[link_name = #link_clone]
                    fn __clone(this: *const ::cxx::core::ffi::c_void, new: *mut ::cxx::core::ffi::c_void);
                }
                unsafe {
                    __clone(this, new);
                }
            }
            unsafe fn __downgrade(shared: *const ::cxx::core::ffi::c_void, weak: *mut ::cxx::core::ffi::c_void) {
                #UnsafeExtern extern "C" {
                    #[link_name = #link_downgrade]
                    fn __downgrade(shared: *const ::cxx::core::ffi::c_void, weak: *mut ::cxx::core::ffi::c_void);
                }
                unsafe {
                    __downgrade(shared, weak);
                }
            }
            unsafe fn __upgrade(weak: *const ::cxx::core::ffi::c_void, shared: *mut ::cxx::core::ffi::c_void) {
                #UnsafeExtern extern "C" {
                    #[link_name = #link_upgrade]
                    fn __upgrade(weak: *const ::cxx::core::ffi::c_void, shared: *mut ::cxx::core::ffi::c_void);
                }
                unsafe {
                    __upgrade(weak, shared);
                }
            }
            unsafe fn __drop(this: *mut ::cxx::core::ffi::c_void) {
                #UnsafeExtern extern "C" {
                    #[link_name = #link_drop]
                    fn __drop(this: *mut ::cxx::core::ffi::c_void);
                }
                unsafe {
                    __drop(this);
                }
            }
        }
    }
}

fn expand_cxx_vector(
    key: &NamedImplKey,
    explicit_impl: Option<&Impl>,
    types: &Types,
) -> TokenStream {
    let elem = key.rust;
    let name = elem.to_string();
    let resolve = types.resolve(elem);
    let prefix = format!("cxxbridge1$std$vector${}$", resolve.name.to_symbol());
    let link_new = format!("{}new", prefix);
    let link_size = format!("{}size", prefix);
    let link_get_unchecked = format!("{}get_unchecked", prefix);
    let link_push_back = format!("{}push_back", prefix);
    let link_pop_back = format!("{}pop_back", prefix);
    let unique_ptr_prefix = format!(
        "cxxbridge1$unique_ptr$std$vector${}$",
        resolve.name.to_symbol(),
    );
    let link_unique_ptr_null = format!("{}null", unique_ptr_prefix);
    let link_unique_ptr_raw = format!("{}raw", unique_ptr_prefix);
    let link_unique_ptr_get = format!("{}get", unique_ptr_prefix);
    let link_unique_ptr_release = format!("{}release", unique_ptr_prefix);
    let link_unique_ptr_drop = format!("{}drop", unique_ptr_prefix);

    let (impl_generics, ty_generics) = generics::split_for_impl(key, explicit_impl, resolve);

    let begin_span = explicit_impl.map_or(key.begin_span, |explicit| explicit.impl_token.span);
    let end_span = explicit_impl.map_or(key.end_span, |explicit| explicit.brace_token.span.join());
    let unsafe_token = format_ident!("unsafe", span = begin_span);

    let can_pass_element_by_value = types.is_maybe_trivial(elem);
    let by_value_methods = if can_pass_element_by_value {
        Some(quote_spanned! {end_span=>
            unsafe fn __push_back(
                this: ::cxx::core::pin::Pin<&mut ::cxx::CxxVector<Self>>,
                value: &mut ::cxx::core::mem::ManuallyDrop<Self>,
            ) {
                #UnsafeExtern extern "C" {
                    #[link_name = #link_push_back]
                    fn __push_back #impl_generics(
                        this: ::cxx::core::pin::Pin<&mut ::cxx::CxxVector<#elem #ty_generics>>,
                        value: *mut ::cxx::core::ffi::c_void,
                    );
                }
                unsafe {
                    __push_back(
                        this,
                        value as *mut ::cxx::core::mem::ManuallyDrop<Self> as *mut ::cxx::core::ffi::c_void,
                    );
                }
            }
            unsafe fn __pop_back(
                this: ::cxx::core::pin::Pin<&mut ::cxx::CxxVector<Self>>,
                out: &mut ::cxx::core::mem::MaybeUninit<Self>,
            ) {
                #UnsafeExtern extern "C" {
                    #[link_name = #link_pop_back]
                    fn __pop_back #impl_generics(
                        this: ::cxx::core::pin::Pin<&mut ::cxx::CxxVector<#elem #ty_generics>>,
                        out: *mut ::cxx::core::ffi::c_void,
                    );
                }
                unsafe {
                    __pop_back(
                        this,
                        out as *mut ::cxx::core::mem::MaybeUninit<Self> as *mut ::cxx::core::ffi::c_void,
                    );
                }
            }
        })
    } else {
        None
    };

    let raw_const = if rustversion::cfg!(since(1.82)) {
        quote_spanned!(end_span=> &raw const)
    } else {
        quote_spanned!(end_span=> &)
    };
    let raw_mut = if rustversion::cfg!(since(1.82)) {
        quote_spanned!(end_span=> &raw mut)
    } else {
        quote_spanned!(end_span=> &mut)
    };

    quote_spanned! {end_span=>
        #[automatically_derived]
        #unsafe_token impl #impl_generics ::cxx::private::VectorElement for #elem #ty_generics {
            fn __typename(f: &mut ::cxx::core::fmt::Formatter<'_>) -> ::cxx::core::fmt::Result {
                f.write_str(#name)
            }
            fn __vector_new() -> *mut ::cxx::CxxVector<Self> {
                #UnsafeExtern extern "C" {
                    #[link_name = #link_new]
                    fn __vector_new #impl_generics() -> *mut ::cxx::CxxVector<#elem #ty_generics>;
                }
                unsafe { __vector_new() }
            }
            fn __vector_size(v: &::cxx::CxxVector<Self>) -> usize {
                #UnsafeExtern extern "C" {
                    #[link_name = #link_size]
                    fn __vector_size #impl_generics(_: &::cxx::CxxVector<#elem #ty_generics>) -> usize;
                }
                unsafe { __vector_size(v) }
            }
            unsafe fn __get_unchecked(v: *mut ::cxx::CxxVector<Self>, pos: usize) -> *mut Self {
                #UnsafeExtern extern "C" {
                    #[link_name = #link_get_unchecked]
                    fn __get_unchecked #impl_generics(
                        v: *mut ::cxx::CxxVector<#elem #ty_generics>,
                        pos: usize,
                    ) -> *mut ::cxx::core::ffi::c_void;
                }
                unsafe { __get_unchecked(v, pos) as *mut Self }
            }
            #by_value_methods
            fn __unique_ptr_null() -> ::cxx::core::mem::MaybeUninit<*mut ::cxx::core::ffi::c_void> {
                #UnsafeExtern extern "C" {
                    #[link_name = #link_unique_ptr_null]
                    fn __unique_ptr_null(this: *mut ::cxx::core::mem::MaybeUninit<*mut ::cxx::core::ffi::c_void>);
                }
                let mut repr = ::cxx::core::mem::MaybeUninit::uninit();
                unsafe {
                    __unique_ptr_null(#raw_mut repr);
                }
                repr
            }
            unsafe fn __unique_ptr_raw(raw: *mut ::cxx::CxxVector<Self>) -> ::cxx::core::mem::MaybeUninit<*mut ::cxx::core::ffi::c_void> {
                #UnsafeExtern extern "C" {
                    #[link_name = #link_unique_ptr_raw]
                    fn __unique_ptr_raw #impl_generics(this: *mut ::cxx::core::mem::MaybeUninit<*mut ::cxx::core::ffi::c_void>, raw: *mut ::cxx::CxxVector<#elem #ty_generics>);
                }
                let mut repr = ::cxx::core::mem::MaybeUninit::uninit();
                unsafe {
                    __unique_ptr_raw(#raw_mut repr, raw);
                }
                repr
            }
            unsafe fn __unique_ptr_get(repr: ::cxx::core::mem::MaybeUninit<*mut ::cxx::core::ffi::c_void>) -> *const ::cxx::CxxVector<Self> {
                #UnsafeExtern extern "C" {
                    #[link_name = #link_unique_ptr_get]
                    fn __unique_ptr_get #impl_generics(this: *const ::cxx::core::mem::MaybeUninit<*mut ::cxx::core::ffi::c_void>) -> *const ::cxx::CxxVector<#elem #ty_generics>;
                }
                unsafe { __unique_ptr_get(#raw_const repr) }
            }
            unsafe fn __unique_ptr_release(mut repr: ::cxx::core::mem::MaybeUninit<*mut ::cxx::core::ffi::c_void>) -> *mut ::cxx::CxxVector<Self> {
                #UnsafeExtern extern "C" {
                    #[link_name = #link_unique_ptr_release]
                    fn __unique_ptr_release #impl_generics(this: *mut ::cxx::core::mem::MaybeUninit<*mut ::cxx::core::ffi::c_void>) -> *mut ::cxx::CxxVector<#elem #ty_generics>;
                }
                unsafe { __unique_ptr_release(#raw_mut repr) }
            }
            unsafe fn __unique_ptr_drop(mut repr: ::cxx::core::mem::MaybeUninit<*mut ::cxx::core::ffi::c_void>) {
                #UnsafeExtern extern "C" {
                    #[link_name = #link_unique_ptr_drop]
                    fn __unique_ptr_drop(this: *mut ::cxx::core::mem::MaybeUninit<*mut ::cxx::core::ffi::c_void>);
                }
                unsafe {
                    __unique_ptr_drop(#raw_mut repr);
                }
            }
        }
    }
}

fn expand_return_type(ret: &Option<Type>) -> TokenStream {
    match ret {
        Some(ret) => quote!(-> #ret),
        None => TokenStream::new(),
    }
}

fn indirect_return(sig: &Signature, types: &Types) -> bool {
    sig.ret
        .as_ref()
        .is_some_and(|ret| sig.throws || types.needs_indirect_abi(ret))
}

fn expand_extern_type(ty: &Type, types: &Types, proper: bool) -> TokenStream {
    match ty {
        Type::Ident(ident) if ident.rust == RustString => {
            let span = ident.rust.span();
            quote_spanned!(span=> ::cxx::private::RustString)
        }
        Type::RustBox(ty) | Type::UniquePtr(ty) => {
            let span = ty.name.span();
            if proper && types.is_considered_improper_ctype(&ty.inner) {
                quote_spanned!(span=> *mut ::cxx::core::ffi::c_void)
            } else {
                let inner = expand_extern_type(&ty.inner, types, proper);
                quote_spanned!(span=> *mut #inner)
            }
        }
        Type::RustVec(ty) => {
            let span = ty.name.span();
            let langle = ty.langle;
            let elem = expand_extern_type(&ty.inner, types, proper);
            let rangle = ty.rangle;
            quote_spanned!(span=> ::cxx::private::RustVec #langle #elem #rangle)
        }
        Type::Ref(ty) => {
            let ampersand = ty.ampersand;
            let lifetime = &ty.lifetime;
            let mutability = ty.mutability;
            match &ty.inner {
                Type::Ident(ident) if ident.rust == RustString => {
                    let span = ident.rust.span();
                    quote_spanned!(span=> #ampersand #lifetime #mutability ::cxx::private::RustString)
                }
                Type::RustVec(ty) => {
                    let span = ty.name.span();
                    let langle = ty.langle;
                    let inner = expand_extern_type(&ty.inner, types, proper);
                    let rangle = ty.rangle;
                    quote_spanned!(span=> #ampersand #lifetime #mutability ::cxx::private::RustVec #langle #inner #rangle)
                }
                inner if proper && types.is_considered_improper_ctype(inner) => {
                    let star = Token![*](ampersand.span);
                    match ty.mutable {
                        false => quote!(#star const ::cxx::core::ffi::c_void),
                        true => quote!(#star #mutability ::cxx::core::ffi::c_void),
                    }
                }
                _ => quote!(#ty),
            }
        }
        Type::Ptr(ty) => {
            if proper && types.is_considered_improper_ctype(&ty.inner) {
                let star = ty.star;
                let mutability = ty.mutability;
                let constness = ty.constness;
                quote!(#star #mutability #constness ::cxx::core::ffi::c_void)
            } else {
                quote!(#ty)
            }
        }
        Type::Str(ty) => {
            let span = ty.ampersand.span;
            let rust_str = Ident::new("RustStr", syn::spanned::Spanned::span(&ty.inner));
            quote_spanned!(span=> ::cxx::private::#rust_str)
        }
        Type::SliceRef(ty) => {
            let span = ty.ampersand.span;
            let rust_slice = Ident::new("RustSlice", ty.bracket.span.join());
            quote_spanned!(span=> ::cxx::private::#rust_slice)
        }
        _ => quote!(#ty),
    }
}

fn expand_extern_return_type(ret: &Option<Type>, types: &Types, proper: bool) -> TokenStream {
    let ret = match ret {
        Some(ret) if !types.needs_indirect_abi(ret) => ret,
        _ => return TokenStream::new(),
    };
    let ty = expand_extern_type(ret, types, proper);
    quote!(-> #ty)
}

// #UnsafeExtern extern "C" {...}
// https://blog.rust-lang.org/2024/10/17/Rust-1.82.0.html#safe-items-with-unsafe-extern
struct UnsafeExtern;

impl ToTokens for UnsafeExtern {
    fn to_tokens(&self, tokens: &mut TokenStream) {
        if rustversion::cfg!(since(1.82)) {
            Token![unsafe](Span::call_site()).to_tokens(tokens);
        }
    }
}

// #[#UnsafeAttr(#ExportNameAttr = "...")]
// https://blog.rust-lang.org/2024/10/17/Rust-1.82.0.html#unsafe-attributes
struct UnsafeAttr;
struct ExportNameAttr;

impl ToTokens for UnsafeAttr {
    fn to_tokens(&self, tokens: &mut TokenStream) {
        if rustversion::cfg!(since(1.82)) {
            Token![unsafe](Span::call_site()).to_tokens(tokens);
        } else {
            Ident::new("cfg_attr", Span::call_site()).to_tokens(tokens);
        }
    }
}

impl ToTokens for ExportNameAttr {
    fn to_tokens(&self, tokens: &mut TokenStream) {
        if rustversion::cfg!(since(1.82)) {
            Ident::new("export_name", Span::call_site()).to_tokens(tokens);
        } else {
            tokens.extend(quote!(all(), export_name));
        }
    }
}<|MERGE_RESOLUTION|>--- conflicted
+++ resolved
@@ -7,13 +7,8 @@
 use crate::syntax::report::Errors;
 use crate::syntax::symbol::Symbol;
 use crate::syntax::{
-<<<<<<< HEAD
-    self, check, mangle, Api, Doc, Enum, ExternFn, ExternType, FnKind, Impl, Lang, Lifetimes, Pair,
-    Signature, Struct, Trait, Type, TypeAlias, Types,
-=======
-    self, check, mangle, Alignment, Api, Doc, Enum, ExternFn, ExternType, Impl, Lifetimes, Pair, Signature,
-    Struct, Trait, Type, TypeAlias, Types,
->>>>>>> 9c237070
+    self, check, mangle, Alignment, Api, Doc, Enum, ExternFn, ExternType, FnKind, Impl, Lang,
+    Lifetimes, Pair, Signature, Struct, Trait, Type, TypeAlias, Types,
 };
 use crate::type_id::Crate;
 use crate::{derive, generics};
@@ -196,12 +191,8 @@
     quote! {
         #doc
         #derives
-<<<<<<< HEAD
         #attrs
-        #[repr(C)]
-=======
         #repr
->>>>>>> 9c237070
         #struct_def
 
         #[automatically_derived]
