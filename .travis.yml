language: rust

rust:
  - nightly
  - beta

addons:
  apt:
    sources:
      - sourceline: 'deb [arch=amd64] http://storage.googleapis.com/bazel-apt stable jdk1.8'
        key_url: 'https://bazel.build/bazel-release.pub.gpg'
    packages:
      - bazel
  homebrew:
    taps: bazelbuild/tap
    packages: bazelbuild/tap/bazel

install:
  - cargo install cargo-raze

script:
  - cargo run --manifest-path demo-rs/Cargo.toml
  - cargo test
<<<<<<< HEAD
  - pushd tests/bazel_integration/cargo && ./update.sh && popd
=======

matrix:
  include:
    - name: macOS
      os: macos
      rust: nightly
    - name: Windows (gnu)
      os: windows
      rust: nightly-x86_64-pc-windows-gnu
      before_script:
        # windows is bad at symlinks
        - rm cmd/src/gen cmd/src/syntax gen/include macro/src/syntax src/gen src/syntax
        - cp -r include gen; cp -r gen cmd/src; cp -r syntax cmd/src; cp -r syntax macro/src; cp -r gen src; cp -r syntax src
    - name: Windows (msvc)
      os: windows
      rust: nightly-x86_64-pc-windows-msvc
      before_script:
        - rm cmd/src/gen cmd/src/syntax gen/include macro/src/syntax src/gen src/syntax
        - cp -r include gen; cp -r gen cmd/src; cp -r syntax cmd/src; cp -r syntax macro/src; cp -r gen src; cp -r syntax src
    - name: Buck
      rust: nightly
      before_install:
        - sudo apt-get install -y openjdk-8-jdk
        - export JAVA_HOME=/usr/lib/jvm/java-8-openjdk-amd64
        - wget -O buck.deb https://github.com/facebook/buck/releases/download/v2019.10.17.01/buck.2019.10.17.01_all.deb
        - sudo dpkg -i buck.deb
      before_script:
        - cp third-party/Cargo.lock .
        - cargo vendor --versioned-dirs --locked third-party/vendor
      script:
        - buck build :cxx#check --verbose=0
        - buck run demo-rs --verbose=0
        - buck test ... --verbose=0
    - name: Bazel
      rust: nightly
      before_install:
        - wget -O install.sh https://github.com/bazelbuild/bazel/releases/download/2.1.1/bazel-2.1.1-installer-linux-x86_64.sh
        - chmod +x install.sh
        - ./install.sh --user
      before_script:
        - cp third-party/Cargo.lock .
        - cargo vendor --versioned-dirs --locked third-party/vendor
      script:
        - bazel run demo-rs --verbose_failures --noshow_progress
        - bazel test ... --verbose_failures --noshow_progress
>>>>>>> 39d575fb
<|MERGE_RESOLUTION|>--- conflicted
+++ resolved
@@ -4,26 +4,9 @@
   - nightly
   - beta
 
-addons:
-  apt:
-    sources:
-      - sourceline: 'deb [arch=amd64] http://storage.googleapis.com/bazel-apt stable jdk1.8'
-        key_url: 'https://bazel.build/bazel-release.pub.gpg'
-    packages:
-      - bazel
-  homebrew:
-    taps: bazelbuild/tap
-    packages: bazelbuild/tap/bazel
-
-install:
-  - cargo install cargo-raze
-
 script:
   - cargo run --manifest-path demo-rs/Cargo.toml
   - cargo test
-<<<<<<< HEAD
-  - pushd tests/bazel_integration/cargo && ./update.sh && popd
-=======
 
 matrix:
   include:
@@ -63,10 +46,11 @@
         - wget -O install.sh https://github.com/bazelbuild/bazel/releases/download/2.1.1/bazel-2.1.1-installer-linux-x86_64.sh
         - chmod +x install.sh
         - ./install.sh --user
+        - cargo install cargo-raze
       before_script:
         - cp third-party/Cargo.lock .
         - cargo vendor --versioned-dirs --locked third-party/vendor
       script:
         - bazel run demo-rs --verbose_failures --noshow_progress
         - bazel test ... --verbose_failures --noshow_progress
->>>>>>> 39d575fb
+        - pushd tests/bazel_integration/cargo && ./update.sh && popd