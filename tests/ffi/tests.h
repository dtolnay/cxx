--- conflicted
+++ resolved
@@ -19,12 +19,9 @@
   size_t set_succeed(size_t n);
   size_t get_fail();
   const std::vector<uint8_t> &get_v() const;
-<<<<<<< HEAD
+  std::vector<uint8_t> &get_v();
   rust::String cOverloadedMethod(int32_t x) const;
   rust::String cOverloadedMethod(rust::Str x) const;
-=======
-  std::vector<uint8_t> &get_v();
->>>>>>> 4396abfa
 
 private:
   size_t n;
