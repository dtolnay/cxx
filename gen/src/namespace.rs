--- conflicted
+++ resolved
@@ -1,25 +1,13 @@
 use syntax::namespace::Namespace;
 use syntax::Api;
 
-<<<<<<< HEAD
 pub fn namespace(api: &Api) -> &Namespace {
     match api {
         Api::CxxFunction(efn) | Api::RustFunction(efn) => &efn.name.namespace,
         Api::CxxType(ety) | Api::RustType(ety) => &ety.name.namespace,
+        Api::TypeAlias(ety) => &ety.name.namespace,
         Api::Enum(enm) => &enm.name.namespace,
         Api::Struct(strct) => &strct.name.namespace,
-        Api::Impl(_) | Api::Include(_) | Api::TypeAlias(_) => Default::default(),
-=======
-impl Api {
-    pub fn namespace(&self) -> &Namespace {
-        match self {
-            Api::CxxFunction(efn) | Api::RustFunction(efn) => &efn.name.namespace,
-            Api::CxxType(ety) | Api::RustType(ety) => &ety.name.namespace,
-            Api::TypeAlias(ety) => &ety.name.namespace,
-            Api::Enum(enm) => &enm.name.namespace,
-            Api::Struct(strct) => &strct.name.namespace,
-            Api::Impl(_) | Api::Include(_) => Default::default(),
-        }
->>>>>>> 5ffc29ab
+        Api::Impl(_) | Api::Include(_) => Default::default(),
     }
 }